{cover_enabled, true}.
{edoc_opts, [{preprocess, true}]}.
{erl_opts, [warnings_as_errors,
            {parse_transform, lager_transform},
            {d, 'TEST_FS2_BACKEND_IN_RIAK_KV'}]}.
{eunit_opts, [verbose]}.

{erl_first_files, [
                   "src/riak_kv_backend.erl"
                  ]}.

{deps, [
<<<<<<< HEAD
        {sidejob, ".*", {git, "git://github.com/basho/sidejob.git", {branch, "develop"}}},
        {erlang_js, ".*", {git, "git://github.com/basho/erlang_js.git", {branch, "develop"}}},
        {bitcask, ".*", {git, "git://github.com/basho/bitcask.git", {branch, "develop"}}},
        {ebloom, ".*", {git, "git://github.com/basho/ebloom.git", {branch, "develop"}}},
        {eper, ".*", {git, "git://github.com/basho/eper.git", {branch, "develop"}}},
        {sext, ".*", {git, "git://github.com/uwiger/sext.git", {tag, "1.1-3-g3af5478"}}},
        {riak_pipe, ".*", {git, "git://github.com/basho/riak_pipe.git", {branch, "develop"}}},
        {riak_api, ".*", {git, "git://github.com/basho/riak_api.git", {branch, "develop"}}},
        {riak_dt, ".*", {git, "git://github.com/basho/riak_dt.git", {branch, "develop"}}}
=======
        {riak_core, ".*", {git, "git://github.com/basho/riak_core", {branch, "jdb-strong-1.4.2"}}},
        {sidejob, ".*", {git, "git://github.com/basho/sidejob", {tag, "0.2.0"}}},
        {erlang_js, ".*", {git, "git://github.com/basho/erlang_js", {tag, "1.2.2"}}},
        {bitcask, ".*", {git, "git://github.com/basho/bitcask", {tag, "1.6.3"}}},
        {ebloom, ".*", {git, "git://github.com/basho/ebloom", {tag, "1.1.2"}}},
        {eper, ".*", {git, "git://github.com/basho/eper.git", {tag, "3280b736"}}},
        {eleveldb, ".*", {git, "git://github.com/basho/eleveldb.git",
                          {tag, "1.4.2"}}},
        {sext, ".*", {git, "git://github.com/uwiger/sext", {tag, "1.1-3-g3af5478"}}},
        {riak_pipe, ".*", {git, "git://github.com/basho/riak_pipe.git",
                                {tag, "1.4.2"}}},
        {riak_api, ".*", {git, "git://github.com/basho/riak_api.git", {tag, "1.4.2"}}}
>>>>>>> 015d4a15
       ]}.<|MERGE_RESOLUTION|>--- conflicted
+++ resolved
@@ -10,7 +10,7 @@
                   ]}.
 
 {deps, [
-<<<<<<< HEAD
+        {riak_core, ".*", {git, "git://github.com/basho/riak_core", {branch, "jdb-strong-2.0-wip"}}},
         {sidejob, ".*", {git, "git://github.com/basho/sidejob.git", {branch, "develop"}}},
         {erlang_js, ".*", {git, "git://github.com/basho/erlang_js.git", {branch, "develop"}}},
         {bitcask, ".*", {git, "git://github.com/basho/bitcask.git", {branch, "develop"}}},
@@ -20,18 +20,4 @@
         {riak_pipe, ".*", {git, "git://github.com/basho/riak_pipe.git", {branch, "develop"}}},
         {riak_api, ".*", {git, "git://github.com/basho/riak_api.git", {branch, "develop"}}},
         {riak_dt, ".*", {git, "git://github.com/basho/riak_dt.git", {branch, "develop"}}}
-=======
-        {riak_core, ".*", {git, "git://github.com/basho/riak_core", {branch, "jdb-strong-1.4.2"}}},
-        {sidejob, ".*", {git, "git://github.com/basho/sidejob", {tag, "0.2.0"}}},
-        {erlang_js, ".*", {git, "git://github.com/basho/erlang_js", {tag, "1.2.2"}}},
-        {bitcask, ".*", {git, "git://github.com/basho/bitcask", {tag, "1.6.3"}}},
-        {ebloom, ".*", {git, "git://github.com/basho/ebloom", {tag, "1.1.2"}}},
-        {eper, ".*", {git, "git://github.com/basho/eper.git", {tag, "3280b736"}}},
-        {eleveldb, ".*", {git, "git://github.com/basho/eleveldb.git",
-                          {tag, "1.4.2"}}},
-        {sext, ".*", {git, "git://github.com/uwiger/sext", {tag, "1.1-3-g3af5478"}}},
-        {riak_pipe, ".*", {git, "git://github.com/basho/riak_pipe.git",
-                                {tag, "1.4.2"}}},
-        {riak_api, ".*", {git, "git://github.com/basho/riak_api.git", {tag, "1.4.2"}}}
->>>>>>> 015d4a15
        ]}.