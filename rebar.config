{src_dirs, ["./priv/tracers", "./src"]}.
{cover_enabled, false}.
{edoc_opts, [{preprocess, true}]}.
{erl_opts, [%warnings_as_errors,
            {parse_transform, lager_transform},
            {lager_extra_sinks, [object]},
            {src_dirs, ["src", "priv/tracers"]},
            {platform_define, "^[0-9]+", namespaced_types},
            {platform_define, "^[0-9]+", set_env_options},
            {platform_define, "^R15", "old_hash"},
            {i, "./_build/default/plugins/gpb/include"},
            {d, 'TEST_FS2_BACKEND_IN_RIAK_KV'}]}.

{eunit_opts, [
     no_tty,  %% This turns off the default output, MUST HAVE
     {report, {eunit_progress, [colored, profile]}} %% Use `profile' to see test timing information
     %% Uses the progress formatter with ANSI-colored output
     ]}.

{xref_checks, []}.
%% XXX yz_kv is here becase Ryan has not yet made a generic hook interface for object modification
%% XXX yz_stat is here for similar reasons -- we do not yet support dynamic stat hooks
%% XXX object is here because it's a new Lager sync
{xref_queries, [{"(XC - UC) || (XU - X - B - \"(cluster_info|dtrace|yz_kv|yz_stat|object)\" : Mod)", []}]}.

{erl_first_files, [
                   "src/riak_kv_backend.erl"
                  ]}.

{plugins, [rebar3_gpb_plugin,
           {rebar3_eqc, {git, "https://github.com/Vagabond/rebar3-eqc-plugin", {branch, "master"}}}]}.

{gpb_opts, [{module_name_suffix, "_pb"},
            {i, "src"}]}.

{provider_hooks, [
                  {pre, [{compile, {protobuf, compile}}]}
                 ]}.

{profiles, [
    {test, [{deps, [meck]}]},
    {eqc, [{deps, [meck]}]}
]}.

{deps, [
<<<<<<< HEAD
	gen_fsm_compat,
        {riak_core, ".*", {git, "git://github.com/basho/riak_core.git", {branch, "develop-3.0"}}},
        {sidejob, ".*", {git, "git://github.com/basho/sidejob.git", {branch, "develop-3.0"}}},
        {bitcask, ".*", {git, "git://github.com/basho/bitcask.git", {branch, "develop-3.0"}}},
        {eper, ".*", {git, "git://github.com/massemanet/eper.git", {branch, "master"}}},
        {sext, ".*", {git, "git://github.com/uwiger/sext.git", {tag, "1.4.1"}}},
        {riak_pipe, ".*", {git, "git://github.com/basho/riak_pipe.git", {branch, "develop-3.0"}}},
        {riak_dt, ".*", {git, "git://github.com/basho/riak_dt.git", {branch, "develop-3.0"}}},
        {eunit_formatters, ".*", {git, "git://github.com/seancribbs/eunit_formatters", {tag, "v0.5.0"}}},
        {riak_api, ".*", {git, "git://github.com/basho/riak_api.git", {branch, "develop-3.0"}}},
        {hyper, ".*", {git, "git://github.com/basho/hyper", {branch, "develop-3.0"}}},
        {leveled, ".*", {git, "https://github.com/martinsumner/leveled.git", {branch, "master"}}},
	{kv_index_tictactree, ".*", {git, "https://github.com/martinsumner/kv_index_tictactree.git", {branch, "master"}}}
=======
        {sidejob, ".*", {git, "git://github.com/basho/sidejob.git", {tag, "2.0.2"}}},
        {erlang_js, ".*", {git, "git://github.com/basho/erlang_js.git", {tag, "1.3.0"}}},
        {bitcask, ".*", {git, "git://github.com/basho/bitcask.git", {tag, "2.0.8"}}},
        {redbug, ".*", {git, "https://github.com/massemanet/redbug", {tag, "1.1.2"}}},
        {recon, ".*", {git, "https://github.com/ferd/recon", {tag, "2.1.2"}}},
        {sext, ".*", {git, "git://github.com/basho/sext.git", {tag, "1.1p3"}}},
        {riak_pipe, ".*", {git, "git://github.com/basho/riak_pipe.git", {tag, "riak_kv-2.9.0"}}},
        {riak_dt, ".*", {git, "git://github.com/basho/riak_dt.git", {tag, "2.1.3-225"}}},
        {eunit_formatters, ".*", {git, "git://github.com/seancribbs/eunit_formatters", {tag, "0.1.2"}}},
        {leveled, ".*", {git, "https://github.com/martinsumner/leveled.git", {tag, "0.9.19"}}},
	{kv_index_tictactree, ".*", {git, "https://github.com/martinsumner/kv_index_tictactree.git", {tag, "0.9.10"}}},
        {riak_core, ".*", {git, "https://github.com/basho/riak_core.git", {tag, "riak_kv-2.9.0"}}},
        {riak_api, ".*", {git, "git://github.com/basho/riak_api.git", {tag, "riak_kv-2.9.0"}}},
        {hyper, ".*", {git, "git://github.com/basho/hyper", {tag, "1.0.1"}}}
>>>>>>> 4c5547cc
       ]}.<|MERGE_RESOLUTION|>--- conflicted
+++ resolved
@@ -43,12 +43,12 @@
 ]}.
 
 {deps, [
-<<<<<<< HEAD
 	gen_fsm_compat,
         {riak_core, ".*", {git, "git://github.com/basho/riak_core.git", {branch, "develop-3.0"}}},
         {sidejob, ".*", {git, "git://github.com/basho/sidejob.git", {branch, "develop-3.0"}}},
         {bitcask, ".*", {git, "git://github.com/basho/bitcask.git", {branch, "develop-3.0"}}},
-        {eper, ".*", {git, "git://github.com/massemanet/eper.git", {branch, "master"}}},
+        {redbug, ".*", {git, "https://github.com/massemanet/redbug", {tag, "1.2.1"}}},
+        {recon, ".*", {git, "https://github.com/ferd/recon", {tag, "2.4.0"}}},
         {sext, ".*", {git, "git://github.com/uwiger/sext.git", {tag, "1.4.1"}}},
         {riak_pipe, ".*", {git, "git://github.com/basho/riak_pipe.git", {branch, "develop-3.0"}}},
         {riak_dt, ".*", {git, "git://github.com/basho/riak_dt.git", {branch, "develop-3.0"}}},
@@ -57,20 +57,4 @@
         {hyper, ".*", {git, "git://github.com/basho/hyper", {branch, "develop-3.0"}}},
         {leveled, ".*", {git, "https://github.com/martinsumner/leveled.git", {branch, "master"}}},
 	{kv_index_tictactree, ".*", {git, "https://github.com/martinsumner/kv_index_tictactree.git", {branch, "master"}}}
-=======
-        {sidejob, ".*", {git, "git://github.com/basho/sidejob.git", {tag, "2.0.2"}}},
-        {erlang_js, ".*", {git, "git://github.com/basho/erlang_js.git", {tag, "1.3.0"}}},
-        {bitcask, ".*", {git, "git://github.com/basho/bitcask.git", {tag, "2.0.8"}}},
-        {redbug, ".*", {git, "https://github.com/massemanet/redbug", {tag, "1.1.2"}}},
-        {recon, ".*", {git, "https://github.com/ferd/recon", {tag, "2.1.2"}}},
-        {sext, ".*", {git, "git://github.com/basho/sext.git", {tag, "1.1p3"}}},
-        {riak_pipe, ".*", {git, "git://github.com/basho/riak_pipe.git", {tag, "riak_kv-2.9.0"}}},
-        {riak_dt, ".*", {git, "git://github.com/basho/riak_dt.git", {tag, "2.1.3-225"}}},
-        {eunit_formatters, ".*", {git, "git://github.com/seancribbs/eunit_formatters", {tag, "0.1.2"}}},
-        {leveled, ".*", {git, "https://github.com/martinsumner/leveled.git", {tag, "0.9.19"}}},
-	{kv_index_tictactree, ".*", {git, "https://github.com/martinsumner/kv_index_tictactree.git", {tag, "0.9.10"}}},
-        {riak_core, ".*", {git, "https://github.com/basho/riak_core.git", {tag, "riak_kv-2.9.0"}}},
-        {riak_api, ".*", {git, "git://github.com/basho/riak_api.git", {tag, "riak_kv-2.9.0"}}},
-        {hyper, ".*", {git, "git://github.com/basho/hyper", {tag, "1.0.1"}}}
->>>>>>> 4c5547cc
        ]}.