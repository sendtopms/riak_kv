--- conflicted
+++ resolved
@@ -632,7 +632,6 @@
   hidden
 ]}.
 
-<<<<<<< HEAD
 %% @doc Limit how many sweeps can happen concurrently.
 {mapping, "sweeper.concurrency_limit", "riak_kv.sweep_concurrency", [
   {default, 1},
@@ -721,7 +720,7 @@
  fun(Value) ->
     Value == false orelse (is_integer(Value) andalso Value >= 6 * 3600)
  end}.
-=======
+
 %% @doc Whether to allow list buckets.
 {mapping, "cluster.job.riak_kv.list_buckets", "riak_core.job_accept_class", [
     merge,
@@ -784,5 +783,4 @@
     {datatype, {flag, enabled, disabled}},
     {default, enabled},
     {commented, enabled}
-]}.
->>>>>>> ff0687f8
+]}.