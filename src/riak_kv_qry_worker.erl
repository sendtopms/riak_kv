%%%-------------------------------------------------------------------
%%%
%%% riak_kv_qry_worker: Riak SQL per-query workers
%%%
%%% Copyright (C) 2016 Basho Technologies, Inc. All rights reserved
%%%
%% This file is provided to you under the Apache License,
%% Version 2.0 (the "License"); you may not use this file
%% except in compliance with the License.  You may obtain
%% a copy of the License at
%%
%%   http://www.apache.org/licenses/LICENSE-2.0
%%
%% Unless required by applicable law or agreed to in writing,
%% software distributed under the License is distributed on an
%% "AS IS" BASIS, WITHOUT WARRANTIES OR CONDITIONS OF ANY
%% KIND, either express or implied.  See the License for the
%% specific language governing permissions and limitations
%% under the License.
%%%
%%%-------------------------------------------------------------------

%% @doc Under the queue manager accepting raw parsed and lexed queries
%%      from the user, workers take individual queries and communicate
%%      with eleveldb backend to execute the queries (with
%%      sub-queries), and hold the results until fetched back to the
%%      user.

-module(riak_kv_qry_worker).

-behaviour(gen_server).

%% OTP API
-export([start_link/1]).

%% gen_server callbacks
-export([
         init/1,
         handle_call/3,
         handle_cast/2,
         handle_info/2,
         terminate/2,
         code_change/3
        ]).

-include("riak_kv_ts.hrl").

-define(NO_SIDEEFFECTS, []).
-define(NO_MAX_RESULTS, no_max_results).
-define(NO_PG_SORT, undefined).

-record(state, {
          name                                :: atom(),
          qry           = none                :: none | ?SQL_SELECT{},
          qid           = undefined           :: undefined | {node(), non_neg_integer()},
          sub_qrys      = []                  :: [integer()],
          status        = void                :: void | accumulating_chunks,
          receiver_pid                        :: pid(),
          result        = []                  :: [{non_neg_integer(), list()}] | [{binary(), term()}],
          run_sub_qs_fn = fun run_sub_qs_fn/1 :: fun()
         }).

%%%===================================================================
%%% OTP API
%%%===================================================================
-spec start_link(RegisteredName::atom()) -> {ok, pid()} | ignore | {error, term()}.
start_link(RegisteredName) ->
    gen_server:start_link({local, RegisteredName}, ?MODULE, [RegisteredName], []).

%%%===================================================================
%%% gen_server callbacks
%%%===================================================================

-spec init([RegisteredName::atom()]) -> {ok, #state{}}.
%% @private
init([RegisteredName]) ->
    pop_next_query(),
    {ok, new_state(RegisteredName)}.

handle_call(_, _, State) ->
    {reply, {error, not_handled}, State}.

-spec handle_cast(term(), #state{}) -> {noreply, #state{}}.
%% @private
handle_cast(Msg, State) ->
    lager:info("Not handling cast message ~p", [Msg]),
    {noreply, State}.

%% @private
-spec handle_info(term(), #state{}) -> {noreply, #state{}}.
handle_info(pop_next_query, State1) ->
    QueryWork = riak_kv_qry_queue:blocking_pop(),
    {ok, State2} = execute_query(QueryWork, State1),
    {noreply, State2};
handle_info({{_, QId}, done}, #state{ qid = QId } = State) ->
    {noreply, subqueries_done(QId, State)};
handle_info({{SubQId, QId}, {results, Chunk}}, #state{ qid = QId } = State) ->
    {noreply, add_subquery_result(SubQId, Chunk, State)};
handle_info({{SubQId, QId}, {error, Reason} = Error},
            State = #state{receiver_pid = ReceiverPid,
                           qid    = QId,
                           result = IndexedChunks}) ->
    lager:warning("Error ~p while collecting on QId ~p (~p);"
                  " dropping ~b chunks of data accumulated so far",
                  [Reason, QId, SubQId, length(IndexedChunks)]),
    ReceiverPid ! Error,
    pop_next_query(),
    {noreply, new_state(State#state.name)};

handle_info({{_SubQId, QId1}, _}, State = #state{qid = QId2}) when QId1 =/= QId2 ->
    %% catches late results or errors such getting results for invalid QIds.
    lager:debug("Bad query id ~p (expected ~p)", [QId1, QId2]),
    {noreply, State}.

-spec terminate(term(), #state{}) -> term().
%% @private
terminate(_Reason, _State) ->
    ok.

-spec code_change(term() | {down, term()}, #state{}, term()) -> {ok, #state{}}.
%% @private
code_change(_OldVsn, State, _Extra) ->
    {ok, State}.


%%%===================================================================
%%% Internal functions
%%%===================================================================

-spec new_state(RegisteredName::atom()) -> #state{}.
new_state(RegisteredName) ->
    #state{name = RegisteredName}.

run_sub_qs_fn([]) ->
    ok;
run_sub_qs_fn([{{qry, ?SQL_SELECT{cover_context = undefined} = Q}, {qid, QId}} | T]) ->
    Table = Q?SQL_SELECT.'FROM',
    Bucket = riak_kv_ts_util:table_to_bucket(Table),
    %% fix these up too
    Timeout = {timeout, 10000},
    Me = self(),
    Opts = [Bucket, none, Q, Timeout, all, undefined, {Q, Bucket}, riak_kv_qry_coverage_plan],
    {ok, _PID} = riak_kv_index_fsm_sup:start_index_fsm(node(), [{raw, QId, Me}, Opts]),
    run_sub_qs_fn(T);
%% if cover_context in the SQL record is *not* undefined, we've been
%% given a mini coverage plan to map to a single vnode/quantum
run_sub_qs_fn([{{qry, Q}, {qid, QId}} | T]) ->
    Table = Q?SQL_SELECT.'FROM',
    {ok, CoverProps} =
        riak_kv_pb_coverage:checksum_binary_to_term(Q?SQL_SELECT.cover_context),
    CoverageFn = riak_client:vnode_target(CoverProps),
    Bucket = riak_kv_ts_util:table_to_bucket(Table),
    %% fix these up too
    Timeout = {timeout, 10000},
    Me = self(),
    Opts = [Bucket, none, Q, Timeout, all, undefined, CoverageFn, riak_kv_qry_coverage_plan],
    {ok, _PID} = riak_kv_index_fsm_sup:start_index_fsm(node(), [{raw, QId, Me}, Opts]),
    run_sub_qs_fn(T).

decode_results([]) ->
    [];
decode_results([{_,V}|Tail]) when is_binary(V) ->
    RObj = riak_object:from_binary(<<>>, <<>>, V),
    case riak_object:get_value(RObj) of
        <<>> ->
            %% record was deleted
            decode_results(Tail);
        FullRecord ->
            Values = [CellValue || {_, CellValue} <- FullRecord],
            [Values | decode_results(Tail)]
    end.

%% Send a message to this process to get the next query.
pop_next_query() ->
    self() ! pop_next_query.

%%
execute_query({query, ReceiverPid, QId, [Qry|_] = SubQueries, _},
              #state{ run_sub_qs_fn = RunSubQs } = State) ->
    Indices = lists:seq(1, length(SubQueries)),
    ZQueries = lists:zip(Indices, SubQueries),
    %% all subqueries have the same select clause
    ?SQL_SELECT{'SELECT' = Sel} = Qry,
    #riak_sel_clause_v1{initial_state = InitialState} = Sel,
    SubQs = [{{qry, Q}, {qid, {I, QId}}} || {I, Q} <- ZQueries],
    ok = RunSubQs(SubQs),
    {ok, State#state{qid          = QId,
                     receiver_pid = ReceiverPid,
                     qry          = Qry,
                     sub_qrys     = Indices,
                     result       = InitialState }}.

%%
add_subquery_result(SubQId, Chunk,
                    #state{qry      = Qry,
                           result   = QueryResult1,
                           sub_qrys = SubQs} = State) ->
    ?SQL_SELECT{'SELECT' = Sel} = Qry,
    #riak_sel_clause_v1{calc_type  = CalcType,
                        clause     = SelClause} = Sel,
    case lists:member(SubQId, SubQs) of
        true ->
            DecodedChunk = decode_results(lists:flatten(Chunk)),
            try
              case CalcType of
                  rows ->
                      IndexedChunks = [riak_kv_qry_compiler:run_select(SelClause, Row)
                                       || Row <- DecodedChunk],
                      QueryResult2 = [{SubQId, IndexedChunks} | QueryResult1];
                  aggregate ->
                      QueryResult2 =
                        lists:foldl(
                            fun(E, Acc) ->
                                riak_kv_qry_compiler:run_select(SelClause, E, Acc)
                            end, QueryResult1, DecodedChunk)
              end,
              NSubQ = lists:delete(SubQId, SubQs),
              State#state{status   = accumulating_chunks,
                          result   = QueryResult2,
                          sub_qrys = NSubQ}
            catch
              error:divide_by_zero ->
                  cancel_error_query(divide_by_zero, State)
            end;
        false ->
            %% discard; Don't touch state as it may have already 'finished'.
            State
    end.

%%
-spec cancel_error_query(Error::any(), State1::#state{}) ->
        State2::#state{}.
cancel_error_query(Error, #state{ receiver_pid = ReceiverPid,
                                  name = Name }) ->
    ReceiverPid ! {error, Error},
    pop_next_query(),
    new_state(Name).

%%
subqueries_done(QId,
                #state{qid          = QId,
                       receiver_pid = ReceiverPid,
                       sub_qrys     = SubQQ} = State) ->
    case SubQQ of
        [] ->
            QueryResult2 = prepare_final_results(State),
            %   send the results to the waiting client process
            ReceiverPid ! {ok, QueryResult2},
            pop_next_query(),
            % clean the state of query specfic data, ready for the next one
            new_state(State#state.name);
        _ ->
            % more sub queries are left to run
            State
    end.

-spec prepare_final_results(#state{}) ->
                                   {[riak_pb_ts_codec:tscolumnname()],
                                    [riak_pb_ts_codec:tscolumntype()],
                                    [[riak_pb_ts_codec:ldbvalue()]]}.
prepare_final_results(#state{
        result = IndexedChunks,
        qry = ?SQL_SELECT{'SELECT' = #riak_sel_clause_v1{calc_type = rows} = Select }}) ->
    %% sort by index, to reassemble according to coverage plan
    {_, R2} = lists:unzip(lists:sort(IndexedChunks)),
    prepare_final_results2(Select, lists:append(R2));
prepare_final_results(#state{
        result = Aggregate1,
        qry = ?SQL_SELECT{'SELECT' = #riak_sel_clause_v1{calc_type = aggregate} = Select }} = State) ->
    try
        Aggregate2 = riak_kv_qry_compiler:finalise_aggregate(Select, Aggregate1),
        prepare_final_results2(Select, [Aggregate2])
    catch
        error:divide_by_zero ->
            cancel_error_query(divide_by_zero, State)
    end.

%%
<<<<<<< HEAD
prepare_final_results2(#riak_sel_clause_v1{ col_return_types = ColTypes,
                                            col_names = ColNames}, Rows) ->
=======
prepare_final_results2(#riak_sel_clause_v1{col_return_types = ColTypes,
                                           col_names = ColNames}, Rows) ->
>>>>>>> ddf2be5e
    %% filter out empty records
    FinalRows = [list_to_tuple(R) || R <- Rows, R /= [[]]],
    {ColNames, ColTypes, FinalRows}.

%%%===================================================================
%%% Unit tests
%%%===================================================================

-ifdef(TEST).
-compile(export_all).
-include_lib("eunit/include/eunit.hrl").

prepare_final_results_test() ->
    Rows = [[12, <<"windy">>], [13, <<"windy">>]],
    RowsAsTuples = [{12, <<"windy">>}, {13, <<"windy">>}],
    % IndexedChunks = [{1, Rows}],
    ?assertEqual(
        {[<<"a">>, <<"b">>], [sint64, varchar], RowsAsTuples},
        prepare_final_results(
            #state{
                qry =
                    ?SQL_SELECT{
                        'SELECT' = #riak_sel_clause_v1{
                            col_names = [<<"a">>, <<"b">>],
                            col_return_types = [sint64, varchar],
                            calc_type = rows
                         }
                    },
                result = [{1, Rows}]})
    ).

-endif.<|MERGE_RESOLUTION|>--- conflicted
+++ resolved
@@ -276,13 +276,8 @@
     end.
 
 %%
-<<<<<<< HEAD
-prepare_final_results2(#riak_sel_clause_v1{ col_return_types = ColTypes,
-                                            col_names = ColNames}, Rows) ->
-=======
 prepare_final_results2(#riak_sel_clause_v1{col_return_types = ColTypes,
                                            col_names = ColNames}, Rows) ->
->>>>>>> ddf2be5e
     %% filter out empty records
     FinalRows = [list_to_tuple(R) || R <- Rows, R /= [[]]],
     {ColNames, ColTypes, FinalRows}.
