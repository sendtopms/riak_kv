%% -------------------------------------------------------------------
%%
%% riak_kv_vnode: VNode Implementation
%%
%% Copyright (c) 2007-2015 Basho Technologies, Inc.  All Rights Reserved.
%%
%% This file is provided to you under the Apache License,
%% Version 2.0 (the "License"); you may not use this file
%% except in compliance with the License.  You may obtain
%% a copy of the License at
%%
%%   http://www.apache.org/licenses/LICENSE-2.0
%%
%% Unless required by applicable law or agreed to in writing,
%% software distributed under the License is distributed on an
%% "AS IS" BASIS, WITHOUT WARRANTIES OR CONDITIONS OF ANY
%% KIND, either express or implied.  See the License for the
%% specific language governing permissions and limitations
%% under the License.
%%
%% -------------------------------------------------------------------
-module(riak_kv_vnode).
-behaviour(riak_core_vnode).

%% API
-export([test_vnode/1, put/7]).
-export([start_vnode/1,
         start_vnodes/1,
         get/3,
         get/4,
         del/3,
         put/6,
         local_get/2,
         local_put/2,
         local_put/3,
         coord_put/6,
         readrepair/6,
         list_keys/4,
         fold/3,
         fold/4,
         get_vclocks/2,
         vnode_status/1,
         ack_keys/1,
         repair/1,
         repair_status/1,
         repair_filter/1,
         hashtree_pid/1,
         rehash/3,
         refresh_index_data/4,
         request_hashtree_pid/1,
         request_hashtree_pid/2,
         reformat_object/2,
         stop_fold/1]).

%% riak_core_vnode API
-export([init/1,
         terminate/2,
         handle_command/3,
         handle_overload_command/3,
         handle_coverage/4,
         is_empty/1,
         delete/1,
         request_hash/1,
         object_info/1,
         nval_map/1,
         handle_handoff_command/3,
         handoff_starting/2,
         handoff_started/2,     %% Note: optional function of the behaviour
         handoff_cancelled/1,
         handoff_finished/2,
         handle_handoff_data/2,
         encode_handoff_item/2,
         handle_exit/3,
         handle_info/2,
         handle_overload_info/2,
         ready_to_exit/0]). %% Note: optional function of the behaviour

-export([handoff_data_encoding_method/0]).
-export([set_vnode_forwarding/2]).

-include_lib("riak_kv_vnode.hrl").
-include_lib("riak_kv_index.hrl").
-include_lib("riak_kv_map_phase.hrl").
-include_lib("riak_core_pb.hrl").
-include("riak_kv_types.hrl").

-ifdef(TEST).
-include_lib("eunit/include/eunit.hrl").
-include_lib("riak_core/include/riak_core_bg_manager.hrl").
-export([put_merge/6]). %% For fsm_eqc_vnode
-endif.

%% N.B. The ?INDEX macro should be called any time the object bytes on
%% disk are modified.
-ifdef(TEST).
%% Use values so that test compile doesn't give 'unused vars' warning.
-define(INDEX(A,B,C), _=element(1,{A,B,C}), ok).
-else.
-define(INDEX(Obj, Reason, Partition), yz_kv:index(Obj, Reason, Partition)).
-endif.

-ifdef(TEST).
-define(YZ_SHOULD_HANDOFF(X), true).
-else.
-define(YZ_SHOULD_HANDOFF(X), yz_kv:should_handoff(X)).
-endif.

-record(mrjob, {cachekey :: term(),
                bkey :: term(),
                reqid :: term(),
                target :: pid()}).

-record(counter_state, {
          %% kill switch, if for any reason one wants disable per-key-epoch, then set
          %% [{riak_kv, [{per_key_epoch, false}]}].
          use = true :: boolean(),
          %% The number of new epoch writes co-ordinated by this vnode
          %% What even is a "key epoch?" It is any time a key is
          %% (re)created. A new write, a write not yet coordinated by
          %% this vnode, a write where local state is unreadable.
          cnt = 0 :: non_neg_integer(),
          %% Counter leased up-to. For totally new state/id
          %% this will be that flush threshold See config value
          %% `{riak_kv, counter_lease_size}'
          lease = 0 :: non_neg_integer(),
          lease_size = 0 :: non_neg_integer(),
          %% Has a lease been requested but not granted yet
          leasing = false :: boolean()
         }).

-record(state, {idx :: partition(),
                mod :: module(),
                async_put :: boolean(),
                modstate :: term(),
                mrjobs :: term(),
                vnodeid :: undefined | binary(),
                delete_mode :: keep | immediate | pos_integer(),
                bucket_buf_size :: pos_integer(),
                index_buf_size :: pos_integer(),
                key_buf_size :: pos_integer(),
                async_folding :: boolean(),
                in_handoff = false :: boolean(),
                handoff_target :: node(),
                handoffs_rejected = 0 :: integer(),
                forward :: node() | [{integer(), node()}],
                hashtrees :: pid(),
                md_cache :: ets:tab(),
                md_cache_size :: pos_integer(),
                counter :: #counter_state{},
                status_mgr_pid :: pid() %% a process that manages vnode status persistence
               }).

-type index_op() :: add | remove.
-type index_value() :: integer() | binary().
-type index() :: non_neg_integer().
-type state() :: #state{}.
-type vnodeid() :: binary().
-type counter_lease_error() :: {error, counter_lease_max_errors | counter_lease_timeout}.

-define(MD_CACHE_BASE, "riak_kv_vnode_md_cache").
-define(DEFAULT_HASHTREE_TOKENS, 90).

%% default value for `counter_lease' in `#counter_state{}'
%% NOTE: these MUST be positive integers!
%% @see non_neg_env/3
-define(DEFAULT_CNTR_LEASE, 10000).
%% On advise/review from Scott decided to cap the size of leases. 50m
%% is a lot of new epochs for a single vnode, and it saves us from
%% buring through vnodeids in the worst case.
-define(MAX_CNTR_LEASE, 50000000).
%% Should these cuttlefish-able?  If it takes more than 20 attempts to
%% fsync the vnode counter to disk, die. (NOTE this is not ERRS*TO but
%% first to trip see blocking_lease_counter/3)
-define(DEFAULT_CNTR_LEASE_ERRS, 20).
%% If it takes more than 20 seconds to fsync the vnode counter to disk,
%% die
-define(DEFAULT_CNTR_LEASE_TO, 20000). % 20 seconds!


%% Erlang's if Bool -> thing; true -> thang end. syntax hurts my
%% brain. It scans as if true -> thing; true -> thang end. So, here is
%% a macro, ?ELSE to use in if statements. You're welcome.
-define(ELSE, true).

-record(putargs, {returnbody :: boolean(),
                  coord:: boolean(),
                  lww :: boolean(),
                  bkey :: {binary(), binary()},
                  robj :: term(),
                  index_specs=[] :: [{index_op(), binary(), index_value()}],
                  reqid :: non_neg_integer(),
                  bprops :: maybe_improper_list(),
                  starttime :: non_neg_integer(),
                  prunetime :: undefined| non_neg_integer(),
                  is_index=false :: boolean(), %% set if the b/end supports indexes
                  crdt_op = undefined :: undefined | term() %% if set this is a crdt operation
                 }).

-spec maybe_create_hashtrees(state()) -> state().
maybe_create_hashtrees(State) ->
    maybe_create_hashtrees(riak_kv_entropy_manager:enabled(), State).

-spec maybe_create_hashtrees(boolean(), state()) -> state().
maybe_create_hashtrees(false, State) ->
    State;
maybe_create_hashtrees(true, State=#state{idx=Index,
                                          mod=Mod, modstate=ModState}) ->
    %% Only maintain a hashtree if a primary vnode
    {ok, Ring} = riak_core_ring_manager:get_my_ring(),
    case riak_core_ring:vnode_type(Ring, Index) of
        primary ->
            {ok, ModCaps} = Mod:capabilities(ModState),
            Empty = case is_empty(State) of
                        {true, _}     -> true;
                        {false, _, _} -> false
                    end,
            Opts = [use_2i || lists:member(indexes, ModCaps)]
                   ++ [vnode_empty || Empty],
            case riak_kv_index_hashtree:start(Index, self(), Opts) of
                {ok, Trees} ->
                    monitor(process, Trees),
                    State#state{hashtrees=Trees};
                Error ->
                    lager:info("riak_kv/~p: unable to start index_hashtree: ~p",
                               [Index, Error]),
                    erlang:send_after(1000, self(), retry_create_hashtree),
                    State#state{hashtrees=undefined}
            end;
        _ ->
            State
    end.

%% API
start_vnode(I) ->
    riak_core_vnode_master:get_vnode_pid(I, riak_kv_vnode).

start_vnodes(IdxList) ->
    riak_core_vnode_master:get_vnode_pid(IdxList, riak_kv_vnode).

test_vnode(I) ->
    riak_core_vnode:start_link(riak_kv_vnode, I, infinity).

get(Preflist, BKey, ReqId) ->
    %% Assuming this function is called from a FSM process
    %% so self() == FSM pid
    get(Preflist, BKey, ReqId, {fsm, undefined, self()}).

get(Preflist, BKey, ReqId, Sender) ->
    Req = ?KV_GET_REQ{bkey=sanitize_bkey(BKey),
                      req_id=ReqId},
    riak_core_vnode_master:command(Preflist,
                                   Req,
                                   Sender,
                                   riak_kv_vnode_master).

del(Preflist, BKey, ReqId) ->
    riak_core_vnode_master:command(Preflist,
                                   ?KV_DELETE_REQ{bkey=sanitize_bkey(BKey),
                                                  req_id=ReqId},
                                   riak_kv_vnode_master).

%% Issue a put for the object to the preflist, expecting a reply
%% to an FSM.
put(Preflist, BKey, Obj, ReqId, StartTime, Options) when is_integer(StartTime) ->
    put(Preflist, BKey, Obj, ReqId, StartTime, Options, {fsm, undefined, self()}).

put(Preflist, BKey, Obj, ReqId, StartTime, Options, Sender)
  when is_integer(StartTime) ->
    riak_core_vnode_master:command(Preflist,
                                   ?KV_PUT_REQ{
                                      bkey = sanitize_bkey(BKey),
                                      object = Obj,
                                      req_id = ReqId,
                                      start_time = StartTime,
                                      options = Options},
                                   Sender,
                                   riak_kv_vnode_master).

local_put(Index, Obj) ->
    local_put(Index, Obj, []).

local_put(Index, Obj, Options) ->
    BKey = {riak_object:bucket(Obj), riak_object:key(Obj)},
    Ref = make_ref(),
    ReqId = erlang:phash2(erlang:now()),
    StartTime = riak_core_util:moment(),
    Sender = {raw, Ref, self()},
    put({Index, node()}, BKey, Obj, ReqId, StartTime, Options, Sender),
    receive
        {Ref, Reply} ->
            Reply
    end.

local_get(Index, BKey) ->
    Ref = make_ref(),
    ReqId = erlang:phash2(erlang:now()),
    Sender = {raw, Ref, self()},
    get({Index,node()}, BKey, ReqId, Sender),
    receive
        {Ref, {r, Result, Index, ReqId}} ->
            Result;
        {Ref, Reply} ->
            {error, Reply}
    end.

refresh_index_data(Partition, BKey, IdxData, TimeOut) ->
    riak_core_vnode_master:sync_command({Partition, node()},
                                        {refresh_index_data, BKey, IdxData},
                                        riak_kv_vnode_master,
                                        TimeOut).

%% Issue a put for the object to the preflist, expecting a reply
%% to an FSM.
coord_put(IndexNode, BKey, Obj, ReqId, StartTime, Options) when is_integer(StartTime) ->
    coord_put(IndexNode, BKey, Obj, ReqId, StartTime, Options, {fsm, undefined, self()}).

coord_put(IndexNode, BKey, Obj, ReqId, StartTime, Options, Sender)
  when is_integer(StartTime) ->
    riak_core_vnode_master:command(IndexNode,
                                   ?KV_PUT_REQ{
                                      bkey = sanitize_bkey(BKey),
                                      object = Obj,
                                      req_id = ReqId,
                                      start_time = StartTime,
                                      options = [coord | Options]},
                                   Sender,
                                   riak_kv_vnode_master).

%% Do a put without sending any replies
readrepair(Preflist, BKey, Obj, ReqId, StartTime, Options) ->
    put(Preflist, BKey, Obj, ReqId, StartTime, [rr | Options], ignore).

list_keys(Preflist, ReqId, Caller, Bucket) ->
    riak_core_vnode_master:command(Preflist,
                                   #riak_kv_listkeys_req_v2{
                                     bucket=Bucket,
                                     req_id=ReqId,
                                     caller=Caller},
                                   ignore,
                                   riak_kv_vnode_master).

fold(Preflist, Fun, Acc0) ->
    Req = riak_core_util:make_fold_req(Fun, Acc0),
    riak_core_vnode_master:sync_spawn_command(Preflist,
                                              Req,
                                              riak_kv_vnode_master).

fold(Preflist, Fun, Acc0, Options) ->
    Req = riak_core_util:make_fold_req(Fun, Acc0, false, Options),
    riak_core_vnode_master:sync_spawn_command(Preflist,
                                              Req,
                                              riak_kv_vnode_master).

get_vclocks(Preflist, BKeyList) ->
    riak_core_vnode_master:sync_spawn_command(Preflist,
                                              ?KV_VCLOCK_REQ{bkeys=BKeyList},
                                              riak_kv_vnode_master).

%% @doc Get status information about the node local vnodes.
vnode_status(PrefLists) ->
    ReqId = erlang:phash2({self(), os:timestamp()}),
    %% Get the status of each vnode
    riak_core_vnode_master:command(PrefLists,
                                   ?KV_VNODE_STATUS_REQ{},
                                   {raw, ReqId, self()},
                                   riak_kv_vnode_master),
    wait_for_vnode_status_results(PrefLists, ReqId, []).

%% @doc Repair the given `Partition'.
-spec repair(partition()) ->
                    {ok, Pairs::[{partition(), node()}]} |
                    {down, Down::[{partition(), node()}]}.
repair(Partition) ->
    Service = riak_kv,
    MP = {riak_kv_vnode, Partition},
    FilterModFun = {?MODULE, repair_filter},
    riak_core_vnode_manager:repair(Service, MP, FilterModFun).

%% @doc Get the status of the repair process for the given `Partition'.
-spec repair_status(partition()) -> not_found | in_progress.
repair_status(Partition) ->
    riak_core_vnode_manager:repair_status({riak_kv_vnode, Partition}).

%% @doc Given a `Target' partition generate a `Filter' fun to use
%%      during partition repair.
-spec repair_filter(partition()) -> Filter::function().
repair_filter(Target) ->
    {ok, Ring} = riak_core_ring_manager:get_my_ring(),
    riak_core_repair:gen_filter(Target,
                                Ring,
                                nval_map(Ring),
                                riak_core_bucket:default_object_nval(),
                                fun object_info/1).

-spec hashtree_pid(index()) -> {ok, pid()} | {error, wrong_node}.
hashtree_pid(Partition) ->
    riak_core_vnode_master:sync_command({Partition, node()},
                                        {hashtree_pid, node()},
                                        riak_kv_vnode_master,
                                        infinity).

%% Asynchronous version of {@link hashtree_pid/1} that sends a message back to
%% the calling process. Used by the {@link riak_kv_entropy_manager}.
-spec request_hashtree_pid(index()) -> ok.
request_hashtree_pid(Partition) ->
    ReqId = {hashtree_pid, Partition},
    request_hashtree_pid(Partition, {raw, ReqId, self()}).

%% Version of {@link request_hashtree_pid/1} that takes a sender argument,
%% which could be a raw process, fsm, gen_server, etc.
request_hashtree_pid(Partition, Sender) ->
    riak_core_vnode_master:command({Partition, node()},
                                   {hashtree_pid, node()},
                                   Sender,
                                   riak_kv_vnode_master).

%% Used by {@link riak_kv_exchange_fsm} to force a vnode to update the hashtree
%% for repaired keys. Typically, repairing keys will trigger read repair that
%% will update the AAE hash in the write path. However, if the AAE tree is
%% divergent from the KV data, it is possible that AAE will try to repair keys
%% that do not have divergent KV replicas. In that case, read repair is never
%% triggered. Always rehashing keys after any attempt at repair ensures that
%% AAE does not try to repair the same non-divergent keys over and over.
rehash(Preflist, Bucket, Key) ->
    riak_core_vnode_master:command(Preflist,
                                   {rehash, Bucket, Key},
                                   ignore,
                                   riak_kv_vnode_master).

-spec reformat_object(index(), {riak_object:bucket(), riak_object:key()}) ->
                             ok | {error, term()}.
reformat_object(Partition, BKey) ->
    riak_core_vnode_master:sync_spawn_command({Partition, node()},
                                              {reformat_object,
                                               sanitize_bkey(BKey)},
                                              riak_kv_vnode_master).

%% VNode callbacks

init([Index]) ->
    Mod = app_helper:get_env(riak_kv, storage_backend),
    Configuration = app_helper:get_env(riak_kv),
    BucketBufSize = app_helper:get_env(riak_kv, bucket_buffer_size, 1000),
    IndexBufSize = app_helper:get_env(riak_kv, index_buffer_size, 100),
    KeyBufSize = app_helper:get_env(riak_kv, key_buffer_size, 100),
    WorkerPoolSize = app_helper:get_env(riak_kv, worker_pool_size, 10),
    UseEpochCounter = app_helper:get_env(riak_kv, use_epoch_counter, true),
    %%  This _has_ to be a non_neg_integer(), and really, if it is
    %%  zero, you are fsyncing every.single.key epoch.
    CounterLeaseSize = min(?MAX_CNTR_LEASE,
                           non_neg_env(riak_kv, counter_lease_size, ?DEFAULT_CNTR_LEASE)),
    {ok, StatusMgr} = riak_kv_vnode_status_mgr:start_link(self(), Index, UseEpochCounter),
    {ok, {VId, CounterState}} = get_vnodeid_and_counter(StatusMgr, CounterLeaseSize, UseEpochCounter),
    DeleteMode = app_helper:get_env(riak_kv, delete_mode, 3000),
    AsyncFolding = app_helper:get_env(riak_kv, async_folds, true) == true,
    MDCacheSize = app_helper:get_env(riak_kv, vnode_md_cache_size),
    MDCache =
        case MDCacheSize of
            N when is_integer(N),
                   N > 0 ->
                lager:debug("Initializing metadata cache with size limit: ~p bytes",
                           [MDCacheSize]),
                new_md_cache(VId);
            _ ->
                lager:debug("No metadata cache size defined, not starting"),
                undefined
        end,
    case catch Mod:start(Index, Configuration) of
        {ok, ModState} ->
            %% Get the backend capabilities
            State = #state{idx=Index,
                           async_folding=AsyncFolding,
                           mod=Mod,
                           async_put = erlang:function_exported(Mod, async_put, 5),
                           modstate=ModState,
                           vnodeid=VId,
                           counter=CounterState,
                           status_mgr_pid=StatusMgr,
                           delete_mode=DeleteMode,
                           bucket_buf_size=BucketBufSize,
                           index_buf_size=IndexBufSize,
                           key_buf_size=KeyBufSize,
                           mrjobs=dict:new(),
                           md_cache=MDCache,
                           md_cache_size=MDCacheSize},
            try_set_vnode_lock_limit(Index),
            case AsyncFolding of
                true ->
                    %% Create worker pool initialization tuple
                    FoldWorkerPool = {pool, riak_kv_worker, WorkerPoolSize, []},
                    State2 = maybe_create_hashtrees(State),
                    {ok, State2, [FoldWorkerPool]};
                false ->
                    {ok, State}
            end;
        {error, Reason} ->
            lager:error("Failed to start ~p backend for index ~p error: ~p",
                        [Mod, Index, Reason]),
            riak:stop("backend module failed to start."),
            {error, Reason};
        {'EXIT', Reason1} ->
            lager:error("Failed to start ~p backend for index ~p crash: ~p",
                        [Mod, Index, Reason1]),
            riak:stop("backend module failed to start."),
            {error, Reason1}
    end.


handle_overload_command(?KV_PUT_REQ{}, Sender, Idx) ->
    riak_core_vnode:reply(Sender, {fail, Idx, overload});
handle_overload_command(?KV_GET_REQ{req_id=ReqID}, Sender, Idx) ->
    riak_core_vnode:reply(Sender, {r, {error, overload}, Idx, ReqID});
handle_overload_command(?KV_VNODE_STATUS_REQ{}, Sender, Idx) ->
    riak_core_vnode:reply(Sender, {vnode_status, Idx, [{error, overload}]});
handle_overload_command(?KV_W1C_PUT_REQ{type=Type}, Sender, _Idx) ->
    riak_core_vnode:reply(Sender, ?KV_W1C_PUT_REPLY{reply={error, overload}, type=Type});
handle_overload_command(_, Sender, _) ->
    riak_core_vnode:reply(Sender, {error, mailbox_overload}).

%% Handle all SC overload messages here
handle_overload_info({ensemble_ping, _From}, _Idx) ->
    %% Don't respond to pings in overload
    ok;
handle_overload_info({ensemble_get, _, From}, _Idx) ->
    riak_kv_ensemble_backend:reply(From, {error, vnode_overload});
handle_overload_info({ensemble_put, _, _, From}, _Idx) ->
    riak_kv_ensemble_backend:reply(From, {error, vnode_overload});
handle_overload_info({raw_forward_put, _, _, From}, _Idx) ->
    riak_kv_ensemble_backend:reply(From, {error, vnode_overload});
handle_overload_info({raw_forward_get, _, From}, _Idx) ->
    riak_kv_ensemble_backend:reply(From, {error, vnode_overload});
handle_overload_info(_, _) ->
    ok.

handle_command(?KV_PUT_REQ{bkey=BKey,
                           object=Object,
                           req_id=ReqId,
                           start_time=StartTime,
                           options=Options},
               Sender, State=#state{idx=Idx}) ->
    StartTS = os:timestamp(),
    riak_core_vnode:reply(Sender, {w, Idx, ReqId}),
    {_Reply, UpdState} = do_put(Sender, BKey,  Object, ReqId, StartTime, Options, State),
    update_vnode_stats(vnode_put, Idx, StartTS),
    {noreply, UpdState};

handle_command(?KV_GET_REQ{bkey=BKey,req_id=ReqId},Sender,State) ->
    do_get(Sender, BKey, ReqId, State);
handle_command(#riak_kv_listkeys_req_v2{bucket=Input, req_id=ReqId, caller=Caller}, _Sender,
               State=#state{async_folding=AsyncFolding,
                            key_buf_size=BufferSize,
                            mod=Mod,
                            modstate=ModState,
                            idx=Idx}) ->
    case Input of
        {filter, Bucket, Filter} ->
            ok;
        Bucket ->
            Filter = none
    end,
    BufferMod = riak_kv_fold_buffer,
    case Bucket of
        '_' ->
            {ok, Capabilities} = Mod:capabilities(ModState),
            AsyncBackend = lists:member(async_fold, Capabilities),
            case AsyncFolding andalso AsyncBackend of
                true ->
                    Opts = [async_fold];
                false ->
                    Opts = []
            end,
            BufferFun =
                fun(Results) ->
                        UniqueResults = lists:usort(Results),
                        Caller ! {ReqId, {kl, Idx, UniqueResults}}
                end,
            FoldFun = fold_fun(buckets, BufferMod, Filter, undefined),
            ModFun = fold_buckets;
        _ ->
            {ok, Capabilities} = Mod:capabilities(Bucket, ModState),
            AsyncBackend = lists:member(async_fold, Capabilities),
            case AsyncFolding andalso AsyncBackend of
                true ->
                    Opts = [async_fold, {bucket, Bucket}];
                false ->
                    Opts = [{bucket, Bucket}]
            end,
            BufferFun =
                fun(Results) ->
                        Caller ! {ReqId, {kl, Idx, Results}}
                end,
            Extras = fold_extras_keys(Idx, Bucket),
            FoldFun = fold_fun(keys, BufferMod, Filter, Extras),
            ModFun = fold_keys
    end,
    Buffer = BufferMod:new(BufferSize, BufferFun),
    FinishFun =
        fun(Buffer1) ->
                riak_kv_fold_buffer:flush(Buffer1),
                Caller ! {ReqId, Idx, done}
        end,
    case list(FoldFun, FinishFun, Mod, ModFun, ModState, Opts, Buffer) of
        {async, AsyncWork} ->
            {async, {fold, AsyncWork, FinishFun}, Caller, State};
        _ ->
            {noreply, State}
    end;
handle_command(?KV_DELETE_REQ{bkey=BKey}, _Sender, State) ->
    do_delete(BKey, State);
handle_command(?KV_VCLOCK_REQ{bkeys=BKeys}, _Sender, State) ->
    {reply, do_get_vclocks(BKeys, State), State};
handle_command(#riak_core_fold_req_v1{} = ReqV1,
               Sender, State) ->
    %% Use make_fold_req() to upgrade to the most recent ?FOLD_REQ
    handle_command(riak_core_util:make_newest_fold_req(ReqV1), Sender, State);
handle_command(?FOLD_REQ{foldfun=FoldFun, acc0=Acc0,
                         forwardable=_Forwardable, opts=Opts}, Sender, State) ->
    %% The riak_core layer takes care of forwarding/not forwarding, so
    %% we ignore forwardable here.
    %%
    %% The function in riak_core used for object folding expects the
    %% bucket and key pair to be passed as the first parameter, but in
    %% riak_kv the bucket and key have been separated. This function
    %% wrapper is to address this mismatch.
    FoldWrapper = fun(Bucket, Key, Value, Acc) ->
                          FoldFun({Bucket, Key}, Value, Acc)
                  end,
    do_fold(FoldWrapper, Acc0, Sender, Opts, State);

%% entropy exchange commands
handle_command({hashtree_pid, Node}, _, State=#state{hashtrees=HT}) ->
    %% Handle riak_core request forwarding during ownership handoff.
    case node() of
        Node ->
            %% Following is necessary in cases where anti-entropy was enabled
            %% after the vnode was already running
            case HT of
                undefined ->
                    State2 = maybe_create_hashtrees(State),
                    {reply, {ok, State2#state.hashtrees}, State2};
                _ ->
                    {reply, {ok, HT}, State}
            end;
        _ ->
            {reply, {error, wrong_node}, State}
    end;
handle_command({rehash, Bucket, Key}, _, State=#state{mod=Mod, modstate=ModState}) ->
    case do_get_binary(Bucket, Key, Mod, ModState) of
        {ok, Bin, _UpdModState} ->
            update_hashtree(Bucket, Key, Bin, State);
        _ ->
            %% Make sure hashtree isn't tracking deleted data
            delete_from_hashtree(Bucket, Key, State)
    end,
    {noreply, State};

handle_command({refresh_index_data, BKey, OldIdxData}, Sender,
               State=#state{mod=Mod, modstate=ModState}) ->
    {Bucket, Key} = BKey,
    {ok, Caps} = Mod:capabilities(Bucket, ModState),
    IndexCap = lists:member(indexes, Caps),
    case IndexCap of
        true ->
            {Exists, RObj, IdxData, ModState2} =
            case do_get_term(BKey, Mod, ModState) of
                {{ok, ExistingObj}, UpModState} ->
                    {true, ExistingObj, riak_object:index_data(ExistingObj),
                     UpModState};
                {{error, _}, UpModState} ->
                    {false, undefined, [], UpModState}
            end,
            IndexSpecs = riak_object:diff_index_data(OldIdxData, IdxData),
            {Reply, ModState3} =
            case Mod:put(Bucket, Key, IndexSpecs, undefined, ModState2) of
                {ok, UpModState2} ->
                    ok = riak_kv_stat:update(vnode_index_refresh),
                    {ok, UpModState2};
                {error, Reason, UpModState2} ->
                    {{error, Reason}, UpModState2}
            end,
            case Exists of
                true ->
                    update_hashtree(Bucket, Key, RObj, State);
                false ->
                    delete_from_hashtree(Bucket, Key, State)
            end,
            riak_core_vnode:reply(Sender, Reply),
            {noreply, State#state{modstate=ModState3}};
        false ->
            {reply, {error, {indexes_not_supported, Mod}}, State}
    end;

handle_command({fold_indexes, FoldIndexFun, Acc}, Sender, State=#state{mod=Mod, modstate=ModState}) ->
    {ok, Caps} = Mod:capabilities(ModState),
    case lists:member(indexes, Caps) of
        true ->
            {async, AsyncWork} = Mod:fold_indexes(FoldIndexFun, Acc, [async_fold], ModState),
            FinishFun = fun(FinalAcc) ->
                                riak_core_vnode:reply(Sender, FinalAcc)
                        end,
            {async, {fold, AsyncWork, FinishFun}, Sender, State};
        false ->
            {reply, {error, {indexes_not_supported, Mod}}, State}
    end;

%% Commands originating from inside this vnode
handle_command({backend_callback, Ref, Msg}, _Sender,
               State=#state{mod=Mod, modstate=ModState}) ->
    Mod:callback(Ref, Msg, ModState),
    {noreply, State};
handle_command({mapexec_error_noretry, JobId, Err}, _Sender, #state{mrjobs=Jobs}=State) ->
    NewState = case dict:find(JobId, Jobs) of
                   {ok, Job} ->
                       Jobs1 = dict:erase(JobId, Jobs),
                       #mrjob{target=Target} = Job,
                       gen_fsm:send_event(Target, {mapexec_error_noretry, self(), Err}),
                       State#state{mrjobs=Jobs1};
                   error ->
                       State
               end,
    {noreply, NewState};
handle_command({mapexec_reply, JobId, Result}, _Sender, #state{mrjobs=Jobs}=State) ->
    NewState = case dict:find(JobId, Jobs) of
                   {ok, Job} ->
                       Jobs1 = dict:erase(JobId, Jobs),
                       #mrjob{target=Target} = Job,
                       gen_fsm:send_event(Target, {mapexec_reply, Result, self()}),
                       State#state{mrjobs=Jobs1};
                   error ->
                       State
               end,
    {noreply, NewState};
handle_command(?KV_VNODE_STATUS_REQ{},
               _Sender,
               State=#state{idx=Index,
                            mod=Mod,
                            modstate=ModState,
                            counter=CS,
                            vnodeid=VId}) ->
    BackendStatus = {backend_status, Mod, Mod:status(ModState)},
    #counter_state{cnt=Cnt, lease=Lease, lease_size=LeaseSize, leasing=Leasing} = CS,
    CounterStatus = [{counter, Cnt}, {counter_lease, Lease},
                     {counter_lease_size, LeaseSize}, {counter_leasing, Leasing}],
    VNodeStatus = [BackendStatus, {vnodeid, VId} | CounterStatus],
    {reply, {vnode_status, Index, VNodeStatus}, State};
handle_command({reformat_object, BKey}, _Sender, State) ->
    {Reply, UpdState} = do_reformat(BKey, State),
    {reply, Reply, UpdState};
handle_command({fix_incorrect_index_entry, {done, ForUpgrade}}, _Sender,
               State=#state{mod=Mod, modstate=ModState}) ->
    case Mod:mark_indexes_fixed(ModState, ForUpgrade) of %% only defined for eleveldb backend
        {ok, NewModState} ->
            {reply, ok, State#state{modstate=NewModState}};
        {error, _Reason} ->
            {reply, error, State}
    end;
handle_command({fix_incorrect_index_entry, Keys, ForUpgrade},
               _Sender,
               State=#state{mod=Mod,
                            modstate=ModState}) ->
    Reply =
        case Mod:fix_index(Keys, ForUpgrade, ModState) of
            {ok, _UpModState} ->
                ok;
            {ignore, _UpModState} ->
                ignore;
            {error, Reason, _UpModState} ->
                {error, Reason};
            {reply, Totals, _UpModState} ->
                Totals
        end,
    {reply, Reply, State};
handle_command({get_index_entries, Opts},
               Sender,
               State=#state{mod=Mod,
                            modstate=ModState0}) ->
    ForUpgrade = not proplists:get_value(downgrade, Opts, false),
    BufferSize = proplists:get_value(batch_size, Opts, 1),
    {ok, Caps} = Mod:capabilities(ModState0),
    case lists:member(index_reformat, Caps) of
        true ->
            ModState = Mod:set_legacy_indexes(ModState0, not ForUpgrade),
            Status = Mod:fixed_index_status(ModState),
            case {ForUpgrade, Status} of
                {true, true} -> {reply, done, State};
                {_,  _} ->
                    BufferMod = riak_kv_fold_buffer,
                    ResultFun =
                        fun(Results) ->
                            % Send result batch and wait for acknowledgement
                            % before moving on (backpressure to avoid flooding caller).
                            BatchRef = make_ref(),
                            riak_core_vnode:reply(Sender, {self(), BatchRef, Results}),
                            Monitor = riak_core_vnode:monitor(Sender),
                            receive
                                {ack_keys, BatchRef} ->
                                    erlang:demonitor(Monitor, [flush]);
                                {'DOWN', Monitor, process, _Pid, _Reason} ->
                                    throw(index_reformat_client_died)
                            end
                        end,
                    Buffer = BufferMod:new(BufferSize, ResultFun),
                    FoldFun = fun(B, K, Buf) -> BufferMod:add({B, K}, Buf) end,
                    FinishFun =
                        fun(FinalBuffer) ->
                            BufferMod:flush(FinalBuffer),
                            riak_core_vnode:reply(Sender, done)
                        end,
                    FoldOpts = [{index, incorrect_format, ForUpgrade}, async_fold],
                    case list(FoldFun, FinishFun, Mod, fold_keys, ModState, FoldOpts, Buffer) of
                        {async, AsyncWork} ->
                            {async, {fold, AsyncWork, FinishFun}, Sender, State};
                        _ ->
                            {noreply, State}
                    end
            end;
        false ->
            lager:error("Backend ~p does not support incorrect index query", [Mod]),
            {reply, ignore, State}
    end;

%% NB. The following two function clauses discriminate on the async_put State field
handle_command(?KV_W1C_PUT_REQ{bkey={Bucket, Key}, encoded_obj=EncodedVal, type=Type},
                From, State=#state{mod=Mod, async_put=true, modstate=ModState}) ->
    StartTS = os:timestamp(),
    Context = {w1c_async_put, From, Type, Bucket, Key, EncodedVal, StartTS},
    case Mod:async_put(Context, Bucket, Key, EncodedVal, ModState) of
        {ok, UpModState} ->
            {noreply, State#state{modstate=UpModState}};
        {error, Reason, UpModState} ->
            {reply, ?KV_W1C_PUT_REPLY{reply={error, Reason}, type=Type}, State#state{modstate=UpModState}}
    end;
handle_command(?KV_W1C_PUT_REQ{bkey={Bucket, Key}, encoded_obj=EncodedVal, type=Type},
                _From, State=#state{idx=Idx, mod=Mod, async_put=false, modstate=ModState}) ->
    StartTS = os:timestamp(),
    case Mod:put(Bucket, Key, [], EncodedVal, ModState) of
        {ok, UpModState} ->
            update_hashtree(Bucket, Key, EncodedVal, State),
            update_vnode_stats(vnode_put, Idx, StartTS),
            {reply, ?KV_W1C_PUT_REPLY{reply=ok, type=Type}, State#state{modstate=UpModState}};
        {error, Reason, UpModState} ->
            {reply, ?KV_W1C_PUT_REPLY{reply={error, Reason}, type=Type}, State#state{modstate=UpModState}}
    end.

%% @doc Handle a coverage request.
%% More information about the specification for the ItemFilter
%% parameter can be found in the documentation for the
%% {@link riak_kv_coverage_filter} module.
handle_coverage(?KV_LISTBUCKETS_REQ{item_filter=ItemFilter},
                _FilterVNodes,
                Sender,
                State=#state{async_folding=AsyncFolding,
                             bucket_buf_size=BufferSize,
                             mod=Mod,
                             modstate=ModState}) ->
    %% Construct the filter function
    Filter = riak_kv_coverage_filter:build_filter(ItemFilter),
    BufferMod = riak_kv_fold_buffer,

    Buffer = BufferMod:new(BufferSize, result_fun(Sender)),
    FoldFun = fold_fun(buckets, BufferMod, Filter, undefined),
    FinishFun = finish_fun(BufferMod, Sender),
    {ok, Capabilities} = Mod:capabilities(ModState),
    AsyncBackend = lists:member(async_fold, Capabilities),
    case AsyncFolding andalso AsyncBackend of
        true ->
            Opts = [async_fold];
        false ->
            Opts = []
    end,
    case list(FoldFun, FinishFun, Mod, fold_buckets, ModState, Opts, Buffer) of
        {async, AsyncWork} ->
            {async, {fold, AsyncWork, FinishFun}, Sender, State};
        _ ->
            {noreply, State}
    end;
handle_coverage(#riak_kv_listkeys_req_v3{bucket=Bucket,
                                         item_filter=ItemFilter},
                FilterVNodes, Sender, State) ->
    %% v3 == no backpressure
    ResultFun = result_fun(Bucket, Sender),
    Opts = [{bucket, Bucket}],
    handle_coverage_keyfold(Bucket, ItemFilter, ResultFun,
                            FilterVNodes, Sender, Opts, State);
handle_coverage(?KV_LISTKEYS_REQ{bucket=Bucket,
                                 item_filter=ItemFilter},
                FilterVNodes, Sender, State) ->
    %% v4 == ack-based backpressure
    ResultFun = result_fun_ack(Bucket, Sender),
    Opts = [{bucket, Bucket}],
    handle_coverage_keyfold(Bucket, ItemFilter, ResultFun,
                            FilterVNodes, Sender, Opts, State);
handle_coverage(#riak_kv_index_req_v1{bucket=Bucket,
                              item_filter=ItemFilter,
                              qry=Query},
                FilterVNodes, Sender, State) ->
    %% v1 == no backpressure
    handle_coverage_index(Bucket, ItemFilter, Query,
                          FilterVNodes, Sender, State, fun result_fun/2);
handle_coverage(?KV_INDEX_REQ{bucket=Bucket,
                              item_filter=ItemFilter,
                              qry=Query},
                FilterVNodes, Sender, State) ->
    %% v2 = ack-based backpressure
    handle_coverage_index(Bucket, ItemFilter, Query,
                          FilterVNodes, Sender, State, fun result_fun_ack/2).

-spec prepare_index_query(?KV_INDEX_Q{}) -> ?KV_INDEX_Q{}.
prepare_index_query(#riak_kv_index_v3{term_regex=RE} = Q) when
        RE =/= undefined ->
    {ok, CompiledRE} = re:compile(RE),
    Q#riak_kv_index_v3{term_regex=CompiledRE};
prepare_index_query(Q) ->
    Q.

%% @doc Batch size for results is set to 2i max_results if that is less
%% than the default size. Without this the vnode may send back to the FSM
%% more items than could ever be sent back to the client.
buffer_size_for_index_query(#riak_kv_index_v3{max_results=N}, DefaultSize)
  when is_integer(N), N < DefaultSize ->
    N;
buffer_size_for_index_query(_Q, DefaultSize) ->
    DefaultSize.

handle_coverage_index(Bucket, ItemFilter, Query,
                      FilterVNodes, Sender,
                      State=#state{mod=Mod,
                                   key_buf_size=DefaultBufSz,
                                   modstate=ModState},
                      ResultFunFun) ->
    {ok, Capabilities} = Mod:capabilities(Bucket, ModState),
    IndexBackend = lists:member(indexes, Capabilities),
    case IndexBackend of
        true ->
            %% Update stats...
            ok = riak_kv_stat:update(vnode_index_read),

            ResultFun = ResultFunFun(Bucket, Sender),
            BufSize = buffer_size_for_index_query(Query, DefaultBufSz),
            Opts = [{index, Bucket, prepare_index_query(Query)},
                    {bucket, Bucket}, {buffer_size, BufSize}],
            %% @HACK
            %% Really this should be decided in the backend
            %% if there was a index_query fun.
            FoldType = case riak_index:return_body(Query) of
                           true -> fold_objects;
                           false -> fold_keys
                       end,
            handle_coverage_fold(FoldType, Bucket, ItemFilter, ResultFun,
                                    FilterVNodes, Sender, Opts, State);
        false ->
            {reply, {error, {indexes_not_supported, Mod}}, State}
    end.

%% Convenience for handling both v3 and v4 coverage-based key fold operations
handle_coverage_keyfold(Bucket, ItemFilter, Query,
                      FilterVNodes, Sender, State,
                      ResultFunFun) ->
    handle_coverage_fold(fold_keys, Bucket, ItemFilter, Query,
                            FilterVNodes, Sender, State, ResultFunFun).

%% Until a bit of a refactor can occur to better abstract
%% index operations, allow the ModFun for folding to be declared
%% to support index operations that can return objects
handle_coverage_fold(FoldType, Bucket, ItemFilter, ResultFun,
                        FilterVNodes, Sender, Opts0,
                        State=#state{async_folding=AsyncFolding,
                                     idx=Index,
                                     key_buf_size=DefaultBufSz,
                                     mod=Mod,
                                     modstate=ModState}) ->
    %% Construct the filter function
    FilterVNode = proplists:get_value(Index, FilterVNodes),
    Filter = riak_kv_coverage_filter:build_filter(Bucket, ItemFilter, FilterVNode),
    BufferMod = riak_kv_fold_buffer,
    BufferSize = proplists:get_value(buffer_size, Opts0, DefaultBufSz),
    Buffer = BufferMod:new(BufferSize, ResultFun),
    Extras = fold_extras_keys(Index, Bucket),
    FoldFun = fold_fun(keys, BufferMod, Filter, Extras),
    FinishFun = finish_fun(BufferMod, Sender),
    {ok, Capabilities} = Mod:capabilities(Bucket, ModState),
    AsyncBackend = lists:member(async_fold, Capabilities),
    Opts = case AsyncFolding andalso AsyncBackend of
               true ->
                   [async_fold | Opts0];
               false ->
                   Opts0
           end,
    case list(FoldFun, FinishFun, Mod, FoldType, ModState, Opts, Buffer) of
        {async, AsyncWork} ->
            {async, {fold, AsyncWork, FinishFun}, Sender, State};
        _ ->
            {noreply, State}
    end.

%% While in handoff, vnodes have the option of returning {forward,
%% State}, or indeed, {forward, Req, State} which will cause riak_core
%% to forward the request to the handoff target node. For riak_kv, we
%% issue a put locally as well as forward it in case the vnode has
%% already handed off the previous version. All other requests are
%% handled locally and not forwarded since the relevant data may not
%% have yet been handed off to the target node. Since we do not
%% forward deletes it is possible that we do not clear a tombstone
%% that was already handed off.  This is benign as the tombstone will
%% eventually be re-deleted. NOTE: this makes write requests N+M where
%% M is the number of vnodes forwarding.
handle_handoff_command(Req=?KV_PUT_REQ{}, Sender, State) ->
    ?KV_PUT_REQ{options=Options} = Req,
    case proplists:get_value(coord, Options, false) of
        false ->
            {noreply, NewState} = handle_command(Req, Sender, State),
            {forward, NewState};
        true ->
            %% riak_kv#1046 - don't make fake siblings. Perform the
            %% put, and create a new request to forward on, that
            %% contains the frontier, much like the value returned to
            %% a put fsm, then replicated.
            #state{idx=Idx} = State,
            ?KV_PUT_REQ{bkey=BKey,
                        object=Object,
                        req_id=ReqId,
                        start_time=StartTime,
                        options=Options} = Req,
            StartTS = os:timestamp(),
            riak_core_vnode:reply(Sender, {w, Idx, ReqId}),
            {Reply, UpdState} = do_put(Sender, BKey,  Object, ReqId, StartTime, Options, State),
            update_vnode_stats(vnode_put, Idx, StartTS),

            case Reply of
                %%  NOTE: Coord is always `returnbody` as a put arg
                {dw, Idx, NewObj, ReqId} ->
                    %% DO NOT coordinate again at the next owner!
                    NewReq = Req?KV_PUT_REQ{options=proplists:delete(coord, Options),
                                            object=NewObj},
                    {forward, NewReq, UpdState};
                _Error ->
                    %% Don't forward a failed attempt to put, as you
                    %% need the successful object
                    {noreply, UpdState}
            end
    end;

handle_handoff_command(?KV_W1C_PUT_REQ{}=Request, Sender, State) ->
    {noreply, NewState} = handle_command(Request, Sender, State),
    {forward, NewState};

%% Handle all unspecified cases locally without forwarding
handle_handoff_command(Req, Sender, State) ->
    handle_command(Req, Sender, State).

%% callback used by dynamic ring sizing to determine where
%% requests should be forwarded. Puts/deletes are forwarded
%% during the operation, all other requests are not
request_hash(?KV_PUT_REQ{bkey=BKey}) ->
    riak_core_util:chash_key(BKey);
request_hash(?KV_DELETE_REQ{bkey=BKey}) ->
    riak_core_util:chash_key(BKey);
request_hash(_Req) ->
    undefined.

handoff_starting({_HOType, TargetNode}=_X, State=#state{handoffs_rejected=RejectCount}) ->
    MaxRejects = app_helper:get_env(riak_kv, handoff_rejected_max, 6),
    case MaxRejects =< RejectCount orelse ?YZ_SHOULD_HANDOFF(_X) of
        true ->
            {true, State#state{in_handoff=true, handoff_target=TargetNode}};
        false ->
            {false, State#state{in_handoff=false, handoff_target=undefined, handoffs_rejected=RejectCount + 1 }}
    end.

%% @doc Optional callback that is exported, but not part of the behaviour.
handoff_started(SrcPartition, WorkerPid) ->
    case maybe_get_vnode_lock(SrcPartition, WorkerPid) of
        ok ->
            FoldOpts = [{iterator_refresh, true}],
            {ok, FoldOpts};
        max_concurrency -> {error, max_concurrency}
    end.

handoff_cancelled(State) ->
    {ok, State#state{in_handoff=false, handoff_target=undefined}}.

handoff_finished(_TargetNode, State) ->
    {ok, State#state{in_handoff=false, handoff_target=undefined}}.

handle_handoff_data(BinObj, State) ->
    try
        {BKey, Val} = decode_binary_object(BinObj),
        {B, K} = BKey,
        case do_diffobj_put(BKey, riak_object:from_binary(B, K, Val),
                            State) of
            {ok, UpdModState} ->
                {reply, ok, State#state{modstate=UpdModState}};
            {error, Reason, UpdModState} ->
                {reply, {error, Reason}, State#state{modstate=UpdModState}}
        end
    catch Error:Reason2 ->
            lager:warning("Unreadable object discarded in handoff: ~p:~p",
                          [Error, Reason2]),
            {reply, ok, State}
    end.

encode_handoff_item({B, K}, V) ->
    %% before sending data to another node change binary version
    %% to one supported by the cluster. This way we don't send
    %% unsupported formats to old nodes
    ObjFmt = riak_core_capability:get({riak_kv, object_format}, v0),
    try
        Value  = riak_object:to_binary_version(ObjFmt, B, K, V),
        encode_binary_object(B, K, Value)
    catch Error:Reason ->
            lager:warning("Handoff encode failed: ~p:~p",
                          [Error,Reason]),
            corrupted
    end.

set_vnode_forwarding(Forward, State) ->
    State#state{forward=Forward}.

is_empty(State=#state{mod=Mod, modstate=ModState}) ->
    IsEmpty = Mod:is_empty(ModState),
    case IsEmpty of
        true ->
            {true, State};
        false ->
            Size = maybe_calc_handoff_size(State),
            {false, Size, State}
    end.

maybe_calc_handoff_size(#state{mod=Mod,modstate=ModState}) ->
    {ok, Capabilities} = Mod:capabilities(ModState),
    case lists:member(size, Capabilities) of
        true -> Mod:data_size(ModState);
        false -> undefined
    end.

delete(State=#state{status_mgr_pid=StatusMgr, mod=Mod, modstate=ModState}) ->
    %% clear vnodeid first, if drop removes data but fails
    %% want to err on the side of creating a new vnodeid
    {ok, cleared} = clear_vnodeid(StatusMgr),
    UpdModState = case Mod:drop(ModState) of
                      {ok, S} ->
                          S;
                      {error, Reason, S2} ->
                          lager:error("Failed to drop ~p. Reason: ~p~n", [Mod, Reason]),
                          S2
                  end,
    case State#state.hashtrees of
        undefined ->
            ok;
        HT ->
            riak_kv_index_hashtree:destroy(HT)
    end,
    {ok, State#state{modstate=UpdModState,vnodeid=undefined,hashtrees=undefined}}.

terminate(_Reason, #state{mod=Mod, modstate=ModState}) ->
    Mod:stop(ModState),
    ok.

handle_info({{w1c_async_put, From, Type, Bucket, Key, EncodedVal, StartTS} = _Context, Reply},
            State=#state{idx=Idx}) ->
    update_hashtree(Bucket, Key, EncodedVal, State),
    riak_core_vnode:reply(From, ?KV_W1C_PUT_REPLY{reply=Reply, type=Type}),
    update_vnode_stats(vnode_put, Idx, StartTS),
    {ok, State};

handle_info({set_concurrency_limit, Lock, Limit}, State) ->
    try_set_concurrency_limit(Lock, Limit),
    {ok, State};

handle_info({ensemble_ping, From}, State) ->
    riak_ensemble_backend:pong(From),
    {ok, State};

handle_info({ensemble_get, Key, From}, State=#state{idx=Idx, forward=Fwd}) ->
    case Fwd of
        undefined ->
            {reply, {r, Retval, _, _}, State2} = do_get(undefined, Key, undefined, State),
            Reply = case Retval of
                        {ok, Obj} ->
                            Obj;
                        _ ->
                            notfound
                    end,
            riak_kv_ensemble_backend:reply(From, Reply),
            {ok, State2};
        Fwd when is_atom(Fwd) ->
            forward_get({Idx, Fwd}, Key, From),
            {ok, State}
    end;

handle_info({ensemble_put, Key, Obj, From}, State=#state{handoff_target=HOTarget,
                                                         idx=Idx,
                                                         forward=Fwd}) ->
    case Fwd of
        undefined ->
            {Result, State2} = actual_put_tracked(Key, Obj, [], false, undefined, State),
            Reply = case Result of
                        {dw, _Idx, _Obj, _ReqID} ->
                            Obj;
                        {dw, _Idx, _ReqID} ->
                            Obj;
                        {fail, _Idx, _ReqID} ->
                            failed
                    end,
            ((Reply =/= failed) and (HOTarget =/= undefined)) andalso raw_put(HOTarget, Key, Obj),
            riak_kv_ensemble_backend:reply(From, Reply),
            {ok, State2};
        Fwd when is_atom(Fwd) ->
            forward_put({Idx, Fwd}, Key, Obj, From),
            {ok, State}
    end;

handle_info({raw_forward_put, Key, Obj, From}, State) ->
    {Result, State2} = actual_put_tracked(Key, Obj, [], false, undefined, State),
    Reply = case Result of
                {dw, _Idx, _Obj, _ReqID} ->
                    Obj;
                {dw, _Idx, _ReqID} ->
                    Obj;
                {fail, _Idx, _ReqID} ->
                    failed
            end,
    riak_kv_ensemble_backend:reply(From, Reply),
    {ok, State2};
handle_info({raw_forward_get, Key, From}, State) ->
    {reply, {r, Retval, _, _}, State2} = do_get(undefined, Key, undefined, State),
    Reply = case Retval of
                {ok, Obj} ->
                    Obj;
                _ ->
                    notfound
            end,
    riak_kv_ensemble_backend:reply(From, Reply),
    {ok, State2};
handle_info({raw_put, Key, Obj}, State) ->
    {_, State2} = actual_put_tracked(Key, Obj, [], false, undefined, State),
    {ok, State2};

handle_info(retry_create_hashtree, State=#state{hashtrees=undefined}) ->
    State2 = maybe_create_hashtrees(State),
    case State2#state.hashtrees of
        undefined ->
            ok;
        _ ->
            lager:info("riak_kv/~p: successfully started index_hashtree on retry",
                       [State#state.idx])
    end,
    {ok, State2};
handle_info(retry_create_hashtree, State) ->
    {ok, State};
handle_info({'DOWN', _, _, Pid, _}, State=#state{hashtrees=Pid}) ->
    State2 = State#state{hashtrees=undefined},
    State3 = maybe_create_hashtrees(State2),
    {ok, State3};
handle_info({'DOWN', _, _, _, _}, State) ->
    {ok, State};
handle_info({final_delete, BKey, RObjHash}, State = #state{mod=Mod, modstate=ModState}) ->
    UpdState = case do_get_term(BKey, Mod, ModState) of
                   {{ok, RObj}, ModState1} ->
                       case delete_hash(RObj) of
                           RObjHash ->
                               do_backend_delete(BKey, RObj, State#state{modstate=ModState1});
                         _ ->
                               State#state{modstate=ModState1}
                       end;
                   {{error, _}, ModState1} ->
                       State#state{modstate=ModState1}
               end,
    {ok, UpdState};
handle_info({counter_lease, {FromPid, VnodeId, NewLease}}, State=#state{status_mgr_pid=FromPid, vnodeid=VnodeId}) ->
    #state{counter=CounterState} = State,
    CS1 = CounterState#counter_state{lease=NewLease, leasing=false},
    State2 = State#state{counter=CS1},
    {ok, State2};
handle_info({counter_lease, {FromPid, NewVnodeId, NewLease}}, State=#state{status_mgr_pid=FromPid, idx=Idx}) ->
    %% Lease rolled over MAX_INT (new vnodeid signifies this) so reset counter
    #state{counter=CounterState} = State,
    CS1 = CounterState#counter_state{lease=NewLease, leasing=false, cnt=1},
    State2 = State#state{vnodeid=NewVnodeId, counter=CS1},
    lager:info("New Vnode id for ~p. Epoch counter rolled over.", [Idx]),
    {ok, State2}.

handle_exit(Pid, Reason, State=#state{status_mgr_pid=Pid, idx=Index, counter=CntrState}) ->
    lager:error("Vnode status manager exit ~p", [Reason]),
    %% The status manager died, start a new one
    #counter_state{lease_size=LeaseSize, leasing=Leasing, use=UseEpochCounter} = CntrState,
    {ok, NewPid} = riak_kv_vnode_status_mgr:start_link(self(), Index, UseEpochCounter),

    if Leasing ->
            %% Crashed when getting a lease, try again pathalogical
            %% bad case here is that the lease gets to disk and the
            %% manager crashes, meaning an ever growing lease/new ids
            ok = riak_kv_vnode_status_mgr:lease_counter(NewPid, LeaseSize);
       ?ELSE ->
            ok
    end,
    {noreply, State#state{status_mgr_pid=NewPid}};
handle_exit(_Pid, Reason, State) ->
    %% A linked processes has died so the vnode
    %% process should take appropriate action here.
    %% The default behavior is to crash the vnode
    %% process so that it can be respawned
    %% by riak_core_vnode_master to prevent
    %% messages from stacking up on the process message
    %% queue and never being processed.
    lager:error("Linked process exited. Reason: ~p", [Reason]),
    {stop, linked_process_crash, State}.

%% Optional Callback. A node is about to exit. Ensure that this node doesn't
%% have any current ensemble members.
ready_to_exit() ->
    [] =:= riak_kv_ensembles:local_ensembles().

%% @private
forward_put({Idx, Node}, Key, Obj, From) ->
    Proxy = riak_core_vnode_proxy:reg_name(riak_kv_vnode, Idx, Node),
    riak_core_send_msg:bang_unreliable(Proxy, {raw_forward_put, Key, Obj, From}),
    ok.

%% @private
forward_get({Idx, Node}, Key, From) ->
    Proxy = riak_core_vnode_proxy:reg_name(riak_kv_vnode, Idx, Node),
    riak_core_send_msg:bang_unreliable(Proxy, {raw_forward_get, Key, From}),
    ok.

%% @private
raw_put({Idx, Node}, Key, Obj) ->
    Proxy = riak_core_vnode_proxy:reg_name(riak_kv_vnode, Idx, Node),
    %% Note: This cannot be bang_unreliable. Don't change.
    Proxy ! {raw_put, Key, Obj},
    ok.

%% @private
%% upon receipt of a client-initiated put
do_put(Sender, {Bucket,_Key}=BKey, RObj, ReqID, StartTime, Options, State) ->
    BProps =  case proplists:get_value(bucket_props, Options) of
                  undefined ->
                      riak_core_bucket:get_bucket(Bucket);
                  Props ->
                      Props
              end,
    PruneTime = case proplists:get_value(rr, Options, false) of
                    true ->
                        undefined;
                    false ->
                        StartTime
                end,
    Coord = proplists:get_value(coord, Options, false),
    CRDTOp = proplists:get_value(counter_op, Options, proplists:get_value(crdt_op, Options, undefined)),
    PutArgs = #putargs{returnbody=proplists:get_value(returnbody,Options,false) orelse Coord,
                       coord=Coord,
                       lww=proplists:get_value(last_write_wins, BProps, false),
                       bkey=BKey,
                       robj=RObj,
                       reqid=ReqID,
                       bprops=BProps,
                       starttime=StartTime,
                       prunetime=PruneTime,
                       crdt_op = CRDTOp},
    {PrepPutRes, UpdPutArgs, State2} = prepare_put(State, PutArgs),
    {Reply, UpdState} = perform_put(PrepPutRes, State2, UpdPutArgs),
    riak_core_vnode:reply(Sender, Reply),

    update_index_write_stats(UpdPutArgs#putargs.is_index, UpdPutArgs#putargs.index_specs),
    {Reply, UpdState}.

do_backend_delete(BKey, RObj, State = #state{idx = Idx,
                                             mod = Mod,
                                             modstate = ModState}) ->
    %% object is a tombstone or all siblings are tombstones
    %% Calculate the index specs to remove...
    %% JDM: This should just be a tombstone by this point, but better
    %% safe than sorry.
    IndexSpecs = riak_object:diff_index_specs(undefined, RObj),

    %% Do the delete...
    {Bucket, Key} = BKey,
    case Mod:delete(Bucket, Key, IndexSpecs, ModState) of
        {ok, UpdModState} ->
            ?INDEX(RObj, delete, Idx),
            delete_from_hashtree(Bucket, Key, State),
            maybe_cache_evict(BKey, State),
            update_index_delete_stats(IndexSpecs),
            State#state{modstate = UpdModState};
        {error, _Reason, UpdModState} ->
            State#state{modstate = UpdModState}
    end.

%% Compute a hash of the deleted object
delete_hash(RObj) ->
    erlang:phash2(RObj, 4294967296).

prepare_put(State=#state{vnodeid=VId,
                         mod=Mod,
                         modstate=ModState},
            PutArgs=#putargs{bkey={Bucket, Key},
                             lww=LWW,
                             coord=Coord,
                             robj=RObj,
                             starttime=StartTime}) ->

    %% if this is a composite index write we need to change the key to be
    %% the key we will actually write into leveldb
    NewK = maybe_rewrite_li_key(RObj, Key),
    NPutArgs = PutArgs#putargs{bkey = {Bucket, NewK}},

    %% Can we avoid reading the existing object? If this is not an
    %% index backend, and the bucket is set to last-write-wins, then
    %% no need to incur additional get. Otherwise, we need to read the
    %% old object to know how the indexes have changed.
    {ok, Capabilities} = Mod:capabilities(Bucket, ModState),
    IndexBackend = lists:member(indexes, Capabilities),
    case LWW andalso not IndexBackend of
        true ->
            ObjToStore =
                case Coord of
                    true ->
                        %% Do we need to use epochs here? I guess we
                        %% don't care, and since we don't read, we
                        %% can't.
                        riak_object:increment_vclock(RObj, VId, StartTime);
                    false ->
                        RObj
                end,
<<<<<<< HEAD
            {{true, ObjToStore}, NPutArgs#putargs{is_index = false}};
=======
            {{true, ObjToStore}, PutArgs#putargs{is_index = false}, State};
>>>>>>> 36ff0844
        false ->
            prepare_put(State, NPutArgs, IndexBackend)
    end.
prepare_put(State=#state{mod=Mod,
                         modstate=ModState,
                         idx=Idx,
                         md_cache=MDCache},
            PutArgs=#putargs{bkey={Bucket, Key}=BKey,
                             robj=RObj,
                             bprops=BProps,
                             coord=Coord,
                             lww=LWW,
                             starttime=StartTime,
                             prunetime=PruneTime,
                             crdt_op = CRDTOp},
            IndexBackend) ->
    {CacheClock, CacheData} = maybe_check_md_cache(MDCache, BKey),

    RequiresGet =
        case CacheClock of
            undefined ->
                true;
            Clock ->
                %% We need to perform a local get, to merge contents,
                %% if the local object has events unseen by the
                %% incoming object. If the incoming object descends
                %% the cache (i.e. has seen all its events) no need to
                %% do a local get and merge, just overwrite.
                not riak_object:vclock_descends(RObj, Clock)
        end,
    GetReply =
        case RequiresGet of
            true ->
                case do_get_object(Bucket, Key, Mod, ModState) of
                    {error, not_found, _UpdModState} ->
                        ok;
                    {ok, TheOldObj, _UpdModState} ->
                        {ok, TheOldObj}
                end;
            false ->
                FakeObj0 = riak_object:new(Bucket, Key, <<>>),
                FakeObj = riak_object:set_vclock(FakeObj0, CacheClock),
                {ok, FakeObj}
        end,
    case GetReply of
        ok ->
            case IndexBackend of
                true ->
                    IndexSpecs = riak_object:index_specs(RObj);
                false ->
                    IndexSpecs = []
            end,
            %% local not found, start a per key epoch
            {EpochId, State2} = new_key_epoch(State),
            case prepare_new_put(Coord, RObj, EpochId, StartTime, CRDTOp) of
                {error, E} ->
                    {{fail, Idx, E}, PutArgs, State2};
                ObjToStore ->
                    {{true, ObjToStore},
                     PutArgs#putargs{index_specs=IndexSpecs,
                                     is_index=IndexBackend}, State2}
            end;
        {ok, OldObj} ->
            {ActorId, State2} = maybe_new_key_epoch(Coord, State, OldObj, RObj),
            case put_merge(Coord, LWW, OldObj, RObj, ActorId, StartTime) of
                {oldobj, OldObj1} ->
                    {{false, OldObj1}, PutArgs, State2};
                {newobj, NewObj} ->
                    AMObj = enforce_allow_mult(NewObj, BProps),
                    IndexSpecs = case IndexBackend of
                                     true ->
                                         case CacheData /= undefined andalso
                                             RequiresGet == false of
                                             true ->
                                                 NewData = riak_object:index_data(AMObj),
                                                 riak_object:diff_index_data(NewData,
                                                                             CacheData);
                                             false ->
                                                 riak_object:diff_index_specs(AMObj,
                                                                              OldObj)
                                         end;
                                     false ->
                                         []
                                 end,
                    ObjToStore = case PruneTime of
                                     undefined ->
                                         AMObj;
                                     _ ->
                                         riak_object:prune_vclock(AMObj, PruneTime, BProps)
                                 end,
                    case handle_crdt(Coord, CRDTOp, ActorId, ObjToStore) of
                        {error, E} ->
                            {{fail, Idx, E}, PutArgs, State2};
                        ObjToStore2 ->
                            {{true, ObjToStore2},
                             PutArgs#putargs{index_specs=IndexSpecs,
                                             is_index=IndexBackend}, State2}
                    end
            end
    end.

%% @Doc in the case that this a co-ordinating put, prepare the object.
%% NOTE the `VId' is a new epoch actor for this object
prepare_new_put(true, RObj, VId, StartTime, undefined) ->
    riak_object:increment_vclock(RObj, VId, StartTime);
prepare_new_put(true, RObj, VId, StartTime, CRDTOp) ->
    VClockUp = riak_object:increment_vclock(RObj, VId, StartTime),
    %% coordinating a _NEW_ crdt operation means
    %% creating + updating the crdt.
    %% Make a new crdt, stuff it in the riak_object
    do_crdt_update(VClockUp, VId, CRDTOp);
prepare_new_put(false, RObj, _VId, _StartTime, _CounterOp) ->
    %% @TODO Not coordindating, not found local, is there an entry for
    %% us in the clock? If so, mark as dirty
    RObj.

handle_crdt(_, undefined, _VId, RObj) ->
    RObj;
handle_crdt(true, CRDTOp, VId, RObj) ->
    do_crdt_update(RObj, VId, CRDTOp);
handle_crdt(false, _CRDTOp, _Vid, RObj) ->
    RObj.

do_crdt_update(RObj, VId, CRDTOp) ->
    {Time, Value} = timer:tc(riak_kv_crdt, update, [RObj, VId, CRDTOp]),
    ok = riak_kv_stat:update({vnode_dt_update, get_crdt_mod(CRDTOp), Time}),
    Value.

get_crdt_mod(Int) when is_integer(Int) -> ?COUNTER_TYPE;
get_crdt_mod(#crdt_op{mod=Mod}) -> Mod;
get_crdt_mod(Atom) when is_atom(Atom) -> Atom.

perform_put({fail, _, _}=Reply, State, _PutArgs) ->
    {Reply, State};
perform_put({false, Obj},
            #state{idx=Idx}=State,
            #putargs{returnbody=true,
                     reqid=ReqID}) ->
    {{dw, Idx, Obj, ReqID}, State};
perform_put({false, _Obj},
            #state{idx=Idx}=State,
            #putargs{returnbody=false,
                     reqid=ReqId}) ->
    {{dw, Idx, ReqId}, State};
perform_put({true, Obj},
            State,
            #putargs{returnbody=RB,
                     bkey=BKey,
                     reqid=ReqID,
                     index_specs=IndexSpecs}) ->
    {Reply, State2} = actual_put(BKey, Obj, IndexSpecs, RB, ReqID, State),
    {Reply, State2}.

actual_put(BKey={Bucket, Key}, Obj, IndexSpecs, RB, ReqID,
           State=#state{idx=Idx,
                        mod=Mod,
                        modstate=ModState}) ->
    case encode_and_put(Obj, Mod, Bucket, Key, IndexSpecs, ModState,
                       do_max_check) of
        {{ok, UpdModState}, EncodedVal} ->
            update_hashtree(Bucket, Key, EncodedVal, State),
            maybe_cache_object(BKey, Obj, State),
            ?INDEX(Obj, put, Idx),
            case RB of
                true ->
                    Reply = {dw, Idx, Obj, ReqID};
                false ->
                    Reply = {dw, Idx, ReqID}
            end;
        {{error, Reason, UpdModState}, _EncodedVal} ->
            Reply = {fail, Idx, Reason}
    end,
    {Reply, State#state{modstate=UpdModState}}.

actual_put_tracked(BKey, Obj, IndexSpecs, RB, ReqId, State) ->
    StartTS = os:timestamp(),
    Result = actual_put(BKey, Obj, IndexSpecs, RB, ReqId, State),
    update_vnode_stats(vnode_put, State#state.idx, StartTS),
    Result.

do_reformat({Bucket, Key}=BKey, State=#state{mod=Mod, modstate=ModState}) ->
    case do_get_object(Bucket, Key, Mod, ModState) of
        {error, not_found, _UpdModState} ->
            Reply = {error, not_found},
            UpdState = State;
        {ok, RObj, _UpdModState} ->
            %% since it is assumed capabilities have been properly set
            %% to the desired version, to reformat, all we need to do
            %% is submit a new write
            PutArgs = #putargs{returnbody=false,
                               bkey=BKey,
                               reqid=undefined,
                               index_specs=[]},
            case perform_put({true, RObj}, State, PutArgs) of
                {{fail, _, Reason}, UpdState}  ->
                    Reply = {error, Reason};
                {_, UpdState} ->
                    Reply = ok
            end
    end,
    {Reply, UpdState}.

%% @private
maybe_rewrite_li_key(RObj, Key) ->
    case riak_object:is_li(RObj) of
	true  -> riak_object:get_li_key(RObj);
	false -> Key
    end.

%% @private
%% enforce allow_mult bucket property so that no backend ever stores
%% an object with multiple contents if allow_mult=false for that bucket
enforce_allow_mult(Obj, BProps) ->
    case proplists:get_value(allow_mult, BProps) of
        true -> Obj;
        _ ->
            case riak_object:get_contents(Obj) of
                [_] -> Obj;
                Mult ->
                    {MD, V} = select_newest_content(Mult),
                    riak_object:set_contents(Obj, [{MD, V}])
            end
    end.

%% @private
%% choose the latest content to store for the allow_mult=false case
select_newest_content(Mult) ->
    hd(lists:sort(
         fun({MD0, _}, {MD1, _}) ->
                 riak_core_util:compare_dates(
                   dict:fetch(<<"X-Riak-Last-Modified">>, MD0),
                   dict:fetch(<<"X-Riak-Last-Modified">>, MD1))
         end,
         Mult)).

%% @private
put_merge(false, true, _CurObj, UpdObj, _VId, _StartTime) -> % coord=false, LWW=true
    %% @TODO Do we need to mark the clock dirty here? I think so
    %% @TODO Check the clock of the incoming object, if it is more advanced
    %% for our actor than we are then something is amiss, and we need
    %% to mark the actor as dirty for this key
    {newobj, UpdObj};
put_merge(false, false, CurObj, UpdObj, _VId, _StartTime) -> % coord=false, LWW=false
    %% a downstream merge, or replication of a coordinated PUT
    %% Merge the value received with local replica value
    %% and store the value IFF it is different to what we already have
    %%
    %% @TODO Check the clock of the incoming object, if it is more advanced
    %% for our actor than we are then something is amiss, and we need
    %% to mark the actor as dirty for this key
    ResObj = riak_object:syntactic_merge(CurObj, UpdObj),
    case riak_object:equal(ResObj, CurObj) of
        true ->
            {oldobj, CurObj};
        false ->
            {newobj, ResObj}
    end;
put_merge(true, LWW, CurObj, UpdObj, VId, StartTime) ->
    %% @TODO If the current object has a dirty clock, we need to start
    %% a new per key epoch and mark clock as clean.
    {newobj, riak_object:update(LWW, CurObj, UpdObj, VId, StartTime)}.

%% @private
do_get(_Sender, BKey, ReqID,
       State=#state{idx=Idx, mod=Mod, modstate=ModState}) ->
    StartTS = os:timestamp(),
    {Retval, ModState1} = do_get_term(BKey, Mod, ModState),
    case Retval of
        {ok, Obj} ->
            maybe_cache_object(BKey, Obj, State);
        _ ->
            ok
    end,
    update_vnode_stats(vnode_get, Idx, StartTS),
    {reply, {r, Retval, Idx, ReqID}, State#state{modstate=ModState1}}.

%% @private
-spec do_get_term({binary(), binary()}, atom(), tuple()) ->
                         {{ok, riak_object:riak_object()}, tuple()} |
                         {{error, notfound}, tuple()} |
                         {{error, any()}, tuple()}.
do_get_term({Bucket, Key}, Mod, ModState) ->
    case do_get_object(Bucket, Key, Mod, ModState) of
        {ok, Obj, UpdModState} ->
            {{ok, Obj}, UpdModState};
        %% @TODO Eventually it would be good to
        %% make the use of not_found or notfound
        %% consistent throughout the code.
        {error, not_found, UpdModState} ->
            {{error, notfound}, UpdModState};
        {error, Reason, UpdModState} ->
            {{error, Reason}, UpdModState};
        Err ->
            Err
    end.

do_get_binary(Bucket, Key, Mod, ModState) ->
    case uses_r_object(Mod, ModState, Bucket) of
        true ->
            Mod:get_object(Bucket, Key, true, ModState);
        false ->
            Mod:get(Bucket, Key, ModState)
    end.

do_get_object(Bucket, Key, Mod, ModState) ->
    case uses_r_object(Mod, ModState, Bucket) of
        true ->
            %% Non binary returns do not trigger size warnings
            Mod:get_object(Bucket, Key, false, ModState);
        false ->
            case do_get_binary(Bucket, Key, Mod, ModState) of
                {ok, ObjBin, _UpdModState} ->
                    BinSize = size(ObjBin),
                    WarnSize = app_helper:get_env(riak_kv, warn_object_size),
                    case BinSize > WarnSize of
                        true ->
                            lager:warning("Read large object ~p/~p (~p bytes)",
                                          [Bucket, Key, BinSize]);
                        false ->
                            ok
                    end,
                    try
                        case riak_object:from_binary(Bucket, Key, ObjBin) of
                            {error, Reason} ->
                                throw(Reason);
                            RObj ->
                                {ok, RObj, _UpdModState}
                        end
                    catch _:_ ->
                            lager:warning("Unreadable object ~p/~p discarded",
                                          [Bucket,Key]),
                            {error, not_found, _UpdModState}
                    end;
                Else ->
                    Else
            end
    end.

%% @private
%% @doc This is a generic function for operations that involve
%% listing things from the backend. Examples are listing buckets,
%% listing keys, or doing secondary index queries.
list(FoldFun, FinishFun, Mod, ModFun, ModState, Opts, Buffer) ->
    case Mod:ModFun(FoldFun, Buffer, Opts, ModState) of
        {ok, Acc} ->
            FinishFun(Acc);
        {async, AsyncWork} ->
            {async, AsyncWork}
    end.

%% @private
fold_fun(buckets, BufferMod, none, _Extra) ->
    fun(Bucket, Buffer) ->
            BufferMod:add(Bucket, Buffer)
    end;
fold_fun(buckets, BufferMod, Filter, _Extra) ->
    fun(Bucket, Buffer) ->
            case Filter(Bucket) of
                true ->
                    BufferMod:add(Bucket, Buffer);
                false ->
                    Buffer
            end
    end;
fold_fun(keys, BufferMod, none, undefined) ->
    fun(_, Key, Buffer) ->
            BufferMod:add(Key, Buffer)
    end;
fold_fun(keys, BufferMod, none, {Bucket, Index, N, NumPartitions}) ->
    fun(_, Key, Buffer) ->
            Hash = riak_core_util:chash_key({Bucket, Key}),
            case riak_core_ring:future_index(Hash, Index, N, NumPartitions, NumPartitions) of
                Index ->
                    BufferMod:add(Key, Buffer);
                _ ->
                    Buffer
            end
    end;
fold_fun(keys, BufferMod, Filter, undefined) ->
    fun(_, Key, Buffer) ->
            case Filter(Key) of
                true ->
                    BufferMod:add(Key, Buffer);
                false ->
                    Buffer
            end
    end;
fold_fun(keys, BufferMod, Filter, {Bucket, Index, N, NumPartitions}) ->
    fun(_, Key, Buffer) ->
            Hash = riak_core_util:chash_key({Bucket, Key}),
            case riak_core_ring:future_index(Hash, Index, N, NumPartitions, NumPartitions) of
                Index ->
                    case Filter(Key) of
                        true ->
                            BufferMod:add(Key, Buffer);
                        false ->
                            Buffer
                    end;
                _ ->
                    Buffer
            end
    end.

%% @private
result_fun(Sender) ->
    fun(Items) ->
            riak_core_vnode:reply(Sender, Items)
    end.

%% @private
result_fun(Bucket, Sender) ->
    fun(Items) ->
            riak_core_vnode:reply(Sender, {Bucket, Items})
    end.

fold_extras_keys(Index, Bucket) ->
    case app_helper:get_env(riak_kv, fold_preflist_filter, false) of
        true ->
            {ok, R} = riak_core_ring_manager:get_my_ring(),
            NValMap = nval_map(R),
            N = case lists:keyfind(Bucket, 1, NValMap) of
                    false -> riak_core_bucket:default_object_nval();
                    {Bucket, NVal} -> NVal
                end,
            NumPartitions = riak_core_ring:num_partitions(R),
            {Bucket, Index, N, NumPartitions};
        false ->
            undefined
    end.

%% wait for acknowledgement that results were received before
%% continuing, as a way of providing backpressure for processes that
%% can't handle results as fast as we can send them
result_fun_ack(Bucket, Sender) ->
    fun(Items) ->
            Monitor = riak_core_vnode:monitor(Sender),
            riak_core_vnode:reply(Sender, {{self(), Monitor}, Bucket, Items}),
            receive
                {Monitor, ok} ->
                    erlang:demonitor(Monitor, [flush]);
                {Monitor, stop_fold} ->
                    erlang:demonitor(Monitor, [flush]),
                    throw(stop_fold);
                {'DOWN', Monitor, process, _Pid, _Reason} ->
                    throw(receiver_down)
            end
    end.

%% @doc If a listkeys request sends a result of `{From, Bucket,
%% Items}', that means it wants acknowledgement of those items before
%% it will send more.  Call this function with that `From' to trigger
%% the next batch.
-spec ack_keys(From::{pid(), reference()}) -> term().
ack_keys({Pid, Ref}) ->
    Pid ! {Ref, ok}.

stop_fold({Pid, Ref}) ->
    Pid ! {Ref, stop_fold}.

%% @private
finish_fun(BufferMod, Sender) ->
    fun(Buffer) ->
            finish_fold(BufferMod, Buffer, Sender)
    end.

%% @private
finish_fold(BufferMod, Buffer, Sender) ->
    BufferMod:flush(Buffer),
    riak_core_vnode:reply(Sender, done).

%% @private
do_delete(BKey, State) ->
    Mod = State#state.mod,
    ModState = State#state.modstate,
    Idx = State#state.idx,
    DeleteMode = State#state.delete_mode,

    %% Get the existing object.
    case do_get_term(BKey, Mod, ModState) of
        {{ok, RObj}, UpdModState} ->
            %% Object exists, check if it should be deleted.
            case riak_kv_util:obj_not_deleted(RObj) of
                undefined ->
                    case DeleteMode of
                        keep ->
                            %% keep tombstones indefinitely
                            {reply, {fail, Idx, del_mode_keep},
                             State#state{modstate=UpdModState}};
                        immediate ->
                            UpdState = do_backend_delete(BKey, RObj,
                                                         State#state{modstate=UpdModState}),
                            {reply, {del, Idx, del_mode_immediate}, UpdState};
                        Delay when is_integer(Delay) ->
                            erlang:send_after(Delay, self(),
                                              {final_delete, BKey,
                                               delete_hash(RObj)}),
                            %% Nothing checks these messages - will just reply
                            %% del for now until we can refactor.
                            {reply, {del, Idx, del_mode_delayed},
                             State#state{modstate=UpdModState}}
                    end;
                _ ->
                    %% not a tombstone or not all siblings are tombstones
                    {reply, {fail, Idx, not_tombstone}, State#state{modstate=UpdModState}}
            end;
        {{error, notfound}, UpdModState} ->
            %% does not exist in the backend
            {reply, {fail, Idx, not_found}, State#state{modstate=UpdModState}}
    end.

%% @private
do_fold(Fun, Acc0, Sender, ReqOpts, State=#state{async_folding=AsyncFolding,
                                                 mod=Mod,
                                                 modstate=ModState}) ->
    {ok, Capabilities} = Mod:capabilities(ModState),
    Opts0 = maybe_enable_async_fold(AsyncFolding, Capabilities, ReqOpts),
    Opts = maybe_enable_iterator_refresh(Capabilities, Opts0),
    case Mod:fold_objects(Fun, Acc0, Opts, ModState) of
        {ok, Acc} ->
            {reply, Acc, State};
        {async, Work} ->
            FinishFun =
                fun(Acc) ->
                        riak_core_vnode:reply(Sender, Acc)
                end,
            {async, {fold, Work, FinishFun}, Sender, State};
        ER ->
            {reply, ER, State}
    end.

%% @private
maybe_enable_async_fold(AsyncFolding, Capabilities, Opts) ->
    AsyncBackend = lists:member(async_fold, Capabilities),
    case AsyncFolding andalso AsyncBackend of
        true ->
            [async_fold|Opts];
        false ->
            Opts
    end.

%% @private
maybe_enable_iterator_refresh(Capabilities, Opts) ->
    Refresh = app_helper:get_env(riak_kv, iterator_refresh, true),
    case Refresh andalso lists:member(iterator_refresh, Capabilities) of
        true ->
            Opts;
        false ->
            lists:keydelete(iterator_refresh, 1, Opts)
    end.

%% @private
do_get_vclocks(KeyList,_State=#state{mod=Mod,modstate=ModState}) ->
    [{BKey, do_get_vclock(BKey,Mod,ModState)} || BKey <- KeyList].
%% @private
do_get_vclock({Bucket, Key}, Mod, ModState) ->
    case do_get_object(Bucket, Key, Mod, ModState) of
        {error, not_found, _UpdModState} -> vclock:fresh();
        {ok, Obj, _UpdModState} -> riak_object:vclock(Obj)
    end.

%% @private
%% upon receipt of a handoff datum, there is no client FSM
do_diffobj_put({Bucket, Key}=BKey, DiffObj,
               StateData=#state{mod=Mod,
                                modstate=ModState,
                                idx=Idx}) ->
    StartTS = os:timestamp(),
    {ok, Capabilities} = Mod:capabilities(Bucket, ModState),
    IndexBackend = lists:member(indexes, Capabilities),
    maybe_cache_evict(BKey, StateData),
    case do_get_object(Bucket, Key, Mod, ModState) of
        {error, not_found, _UpdModState} ->
            case IndexBackend of
                true ->
                    IndexSpecs = riak_object:index_specs(DiffObj);
                false ->
                    IndexSpecs = []
            end,
            case encode_and_put(DiffObj, Mod, Bucket, Key,
                                IndexSpecs, ModState, no_max_check) of
                {{ok, _UpdModState} = InnerRes, _EncodedVal} ->
                    update_hashtree(Bucket, Key, DiffObj, StateData),
                    update_index_write_stats(IndexBackend, IndexSpecs),
                    update_vnode_stats(vnode_put, Idx, StartTS),
                    ?INDEX(DiffObj, handoff, Idx),
                    InnerRes;
                {InnerRes, _Val} ->
                    InnerRes
            end;
        {ok, OldObj, _UpdModState} ->
            %% Merge handoff values with the current - possibly discarding
            %% if out of date.  Ok to set VId/Starttime undefined as
            %% they are not used for non-coordinating puts.
            case put_merge(false, false, OldObj, DiffObj, undefined, undefined) of
                {oldobj, _} ->
                    {ok, ModState};
                {newobj, NewObj} ->
                    AMObj = enforce_allow_mult(NewObj, riak_core_bucket:get_bucket(Bucket)),
                    case IndexBackend of
                        true ->
                            IndexSpecs = riak_object:diff_index_specs(AMObj, OldObj);
                        false ->
                            IndexSpecs = []
                    end,
                    case encode_and_put(AMObj, Mod, Bucket, Key,
                                        IndexSpecs, ModState, no_max_check) of
                        {{ok, _UpdModState} = InnerRes, _EncodedVal} ->
                            update_hashtree(Bucket, Key, AMObj, StateData),
                            update_index_write_stats(IndexBackend, IndexSpecs),
                            update_vnode_stats(vnode_put, Idx, StartTS),
                            ?INDEX(AMObj, handoff, Idx),
                            InnerRes;
                        {InnerRes, _EncodedVal} ->
                            InnerRes
                    end
            end
    end.

-spec update_hashtree(binary(), binary(),
                      riak_object:riak_object() | binary(),
                      state()) -> ok.
update_hashtree(_Bucket, _Key, _RObj, #state{hashtrees=undefined}) ->
    ok;
update_hashtree(Bucket, Key, BinObj, State) when is_binary(BinObj) ->
    RObj = riak_object:from_binary(Bucket, Key, BinObj),
    update_hashtree(Bucket, Key, RObj, State);
update_hashtree(Bucket, Key, RObj, #state{hashtrees=Trees}) ->
    Items = [{object, {Bucket, Key}, RObj}],
    case get_hashtree_token() of
        true ->
            riak_kv_index_hashtree:async_insert(Items, [], Trees),
            ok;
        false ->
            riak_kv_index_hashtree:insert(Items, [], Trees),
            put(hashtree_tokens, max_hashtree_tokens()),
            ok
    end.

delete_from_hashtree(Bucket, Key, #state{hashtrees=Trees})->
    Items = [{object, {Bucket, Key}}],
    case get_hashtree_token() of
        true ->
            riak_kv_index_hashtree:async_delete(Items, Trees),
            ok;
        false ->
            riak_kv_index_hashtree:delete(Items, Trees),
            put(hashtree_tokens, max_hashtree_tokens()),
            ok
    end.

get_hashtree_token() ->
    Tokens = get(hashtree_tokens),
    case Tokens of
        undefined ->
            put(hashtree_tokens, max_hashtree_tokens() - 1),
            true;
        N when N > 0 ->
            put(hashtree_tokens, Tokens - 1),
            true;
        _ ->
            false
    end.

-spec max_hashtree_tokens() -> pos_integer().
max_hashtree_tokens() ->
    app_helper:get_env(riak_kv,
                       anti_entropy_max_async,
                       ?DEFAULT_HASHTREE_TOKENS).

%% @private Get the vnodeid, assigning and storing if necessary.  Also
%% get the current op counter, using the (new?) threshold to assign
%% and store a new leased counter if needed. NOTE: this is different
%% to the previous function, as it will now _always_ store a new
%% status to disk as it will grab a new lease.
%%
%%  @TODO document the need for, and invariants of the counter
-spec get_vnodeid_and_counter(pid(), non_neg_integer(), boolean()) ->
                                     {ok, {vnodeid(), #counter_state{}}} |
                                     {error, Reason::term()}.
get_vnodeid_and_counter(StatusMgr, CounterLeaseSize, UseEpochCounter) ->
    {ok, {VId, Counter, Lease}} = riak_kv_vnode_status_mgr:get_vnodeid_and_counter(StatusMgr, CounterLeaseSize),
    {ok, {VId, #counter_state{cnt=Counter, lease=Lease, lease_size=CounterLeaseSize, use=UseEpochCounter}}}.

%% Clear the vnodeid - returns {ok, cleared}
clear_vnodeid(StatusMgr) ->
    riak_kv_vnode_status_mgr:clear_vnodeid(StatusMgr).

%% @private
wait_for_vnode_status_results([], _ReqId, Acc) ->
    Acc;
wait_for_vnode_status_results(PrefLists, ReqId, Acc) ->
    receive
        {ReqId, {vnode_status, Index, Status}} ->
            UpdPrefLists = proplists:delete(Index, PrefLists),
            wait_for_vnode_status_results(UpdPrefLists,
                                          ReqId,
                                          [{Index, Status} | Acc]);
         _ ->
            wait_for_vnode_status_results(PrefLists, ReqId, Acc)
    end.

%% @private
-spec update_vnode_stats(vnode_get | vnode_put, partition(), erlang:timestamp()) ->
                                ok.
update_vnode_stats(Op, Idx, StartTS) ->
    ok = riak_kv_stat:update({Op, Idx, timer:now_diff( os:timestamp(), StartTS)}).

%% @private
update_index_write_stats(false, _IndexSpecs) ->
    ok;
update_index_write_stats(true, IndexSpecs) ->
    {Added, Removed} = count_index_specs(IndexSpecs),
    ok = riak_kv_stat:update({vnode_index_write, Added, Removed}).

%% @private
update_index_delete_stats(IndexSpecs) ->
    {_Added, Removed} = count_index_specs(IndexSpecs),
    ok = riak_kv_stat:update({vnode_index_delete, Removed}).

%% @private
%% @doc Given a list of index specs, return the number to add and
%% remove.
count_index_specs(IndexSpecs) ->
    %% Count index specs...
    F = fun({add, _, _}, {AddAcc, RemoveAcc}) ->
                {AddAcc + 1, RemoveAcc};
           ({remove, _, _}, {AddAcc, RemoveAcc}) ->
                {AddAcc, RemoveAcc + 1}
        end,
    lists:foldl(F, {0, 0}, IndexSpecs).


nval_map(Ring) ->
    riak_core_bucket:bucket_nval_map(Ring).

%% @private
object_info({Bucket, _Key}=BKey) ->
    Hash = riak_core_util:chash_key(BKey),
    {Bucket, Hash}.

%% @private
%% Encoding and decoding selection:

handoff_data_encoding_method() ->
    riak_core_capability:get({riak_kv, handoff_data_encoding}, encode_zlib).

%% Decode a binary object. We first try to interpret the data as a "new format" object which indicates
%% its encoding method, but if that fails we use the legacy zlib and protocol buffer decoding:
decode_binary_object(BinaryObject) ->
    try binary_to_term(BinaryObject) of
        { Method, BinObj } ->
                                case Method of
                                    encode_raw  -> {B, K, Val} = BinObj,
                                                   BKey = {B, K},
                                                   {BKey, Val};

                                    _           -> lager:error("Invalid handoff encoding ~p", [Method]),
                                                   throw(invalid_handoff_encoding)
                                end;

        _                   ->  lager:error("Request to decode invalid handoff object"),
                                throw(invalid_handoff_object)

    %% An exception means we have a legacy handoff object:
    catch
        _:_                 -> do_zlib_decode(BinaryObject)
    end.

do_zlib_decode(BinaryObject) ->
    DecodedObject = zlib:unzip(BinaryObject),
    PBObj = riak_core_pb:decode_riakobject_pb(DecodedObject),
    BKey = {PBObj#riakobject_pb.bucket,PBObj#riakobject_pb.key},
    {BKey, PBObj#riakobject_pb.val}.

encode_binary_object(Bucket, Key, Value) ->
    Method = handoff_data_encoding_method(),

    case Method of
        encode_raw  -> EncodedObject = { Bucket, Key, iolist_to_binary(Value) },
                       return_encoded_binary_object(Method, EncodedObject);

        %% zlib encoding is a special case, we return the legacy format:
        encode_zlib -> PBEncodedObject = riak_core_pb:encode_riakobject_pb(#riakobject_pb{bucket=Bucket, key=Key, val=Value}),
                       zlib:zip(PBEncodedObject)
    end.

%% Return objects in a consistent form:
return_encoded_binary_object(Method, EncodedObject) ->
    term_to_binary({ Method, EncodedObject }).

-spec encode_and_put(
      Obj::riak_object:riak_object(), Mod::term(), Bucket::riak_object:bucket(),
      Key::riak_object:key(), IndexSpecs::list(), ModState::term(),
       MaxCheckFlag::no_max_check | do_max_check) ->
           {{ok, UpdModState::term()}, EncodedObj::binary()} |
           {{error, Reason::term(), UpdModState::term()}, EncodedObj::binary()}.

encode_and_put(Obj, Mod, Bucket, Key, IndexSpecs, ModState, MaxCheckFlag) ->
    DoMaxCheck = MaxCheckFlag == do_max_check,
    NumSiblings = riak_object:value_count(Obj),
    case DoMaxCheck andalso
         NumSiblings > app_helper:get_env(riak_kv, max_siblings) of
        true ->
            lager:error("Put failure: too many siblings for object ~p/~p (~p)",
                        [Bucket, Key, NumSiblings]),
            {{error, {too_many_siblings, NumSiblings}, ModState},
             undefined};
        false ->
            case NumSiblings > app_helper:get_env(riak_kv, warn_siblings) of
                true ->
                    lager:warning("Too many siblings for object ~p/~p (~p)",
                                  [Bucket, Key, NumSiblings]);
                false ->
                    ok
            end,
            encode_and_put_no_sib_check(Obj, Mod, Bucket, Key, IndexSpecs,
                                        ModState, MaxCheckFlag)
    end.

encode_and_put_no_sib_check(Obj, Mod, Bucket, Key, IndexSpecs, ModState,
                            MaxCheckFlag) ->
    DoMaxCheck = MaxCheckFlag == do_max_check,
    case uses_r_object(Mod, ModState, Bucket) of
        true ->
            %% Non binary returning backends will have to handle size warnings
            %% and errors themselves.
            Mod:put_object(Bucket, Key, IndexSpecs, Obj, ModState);
        false ->
            ObjFmt = riak_core_capability:get({riak_kv, object_format}, v0),
            EncodedVal = riak_object:to_binary(ObjFmt, Obj),
            BinSize = size(EncodedVal),
            %% Report or fail on large objects
            case DoMaxCheck andalso
                 BinSize > app_helper:get_env(riak_kv, max_object_size) of
                true ->
                    lager:error("Put failure: object too large to write ~p/~p ~p bytes",
                                [Bucket, Key, BinSize]),
                    {{error, {too_large, BinSize}, ModState},
                     EncodedVal};
                false ->
                    WarnSize = app_helper:get_env(riak_kv, warn_object_size),
                    case BinSize > WarnSize of
                       true ->
                            lager:warning("Writing very large object " ++
                                          "(~p bytes) to ~p/~p",
                                          [BinSize, Bucket, Key]);
                        false ->
                            ok
                    end,
                    PutRet = Mod:put(Bucket, Key, IndexSpecs, EncodedVal,
                                     ModState),
                    {PutRet, EncodedVal}
            end
    end.

uses_r_object(Mod, ModState, Bucket) ->
    {ok, Capabilities} = Mod:capabilities(Bucket, ModState),
    lists:member(uses_r_object, Capabilities).

sanitize_bkey({{<<"default">>, B}, K}) ->
    {B, K};
sanitize_bkey(BKey) ->
    BKey.

%% @private
%% @doc Unless skipping the background manager, try to acquire the per-vnode lock.
%%      Sets our task meta-data in the lock as 'handoff', which is useful for
%%      seeing what's holding the lock via @link riak_core_background_mgr:ps/0.
-spec maybe_get_vnode_lock(SrcPartition::integer(), pid()) -> ok | max_concurrency.
maybe_get_vnode_lock(SrcPartition, Pid) ->
    case riak_core_bg_manager:use_bg_mgr(riak_kv, handoff_use_background_manager) of
        true  ->
            Lock = ?KV_VNODE_LOCK(SrcPartition),
            case riak_core_bg_manager:get_lock(Lock, Pid, [{task, handoff}]) of
                {ok, _Ref} -> ok;
                max_concurrency -> max_concurrency
            end;
        false ->
            ok
    end.

%% @private
%% @doc Query the application environment for 'vnode_lock_concurrency', and
%%      if it's an integer, use it to set the maximum vnode lock concurrency
%%      for Idx. If the background manager is not available yet, schedule a
%%      retry for later. If the application environment variable
%%      'riak_core/use_background_manager' is false, this code just
%%      returns ok without registering.
try_set_vnode_lock_limit(Idx) ->
    %% By default, register per-vnode concurrency limit "lock" with 1 so that only a
    %% single participating subsystem can run a vnode fold at a time. Participation is
    %% voluntary :-)
    Concurrency = case app_helper:get_env(riak_kv, vnode_lock_concurrency, 1) of
                      N when is_integer(N) -> N;
                      _NotNumber -> 1
                  end,
    try_set_concurrency_limit(?KV_VNODE_LOCK(Idx), Concurrency).

try_set_concurrency_limit(Lock, Limit) ->
    try_set_concurrency_limit(Lock, Limit, riak_core_bg_manager:use_bg_mgr()).

try_set_concurrency_limit(_Lock, _Limit, false) ->
    %% skip background manager
    ok;
try_set_concurrency_limit(Lock, Limit, true) ->
    %% this is ok to do more than once
    case riak_core_bg_manager:set_concurrency_limit(Lock, Limit) of
        unregistered ->
            %% not ready yet, try again later
            lager:debug("Background manager unavailable. Will try to set: ~p later.", [Lock]),
            erlang:send_after(250, ?MODULE, {set_concurrency_limit, Lock, Limit});
        _ ->
            lager:debug("Registered lock: ~p", [Lock]),
            ok
    end.

maybe_check_md_cache(Table, BKey) ->
    case Table of
        undefined ->
            {undefined, undefined};
        _ ->
            case ets:lookup(Table, BKey) of
                [{_TS, BKey, MD}] ->
                    MD;
                [] ->
                    {undefined, undefined}
            end
    end.

maybe_cache_object(BKey, Obj, #state{md_cache = MDCache,
                                     md_cache_size = MDCacheSize}) ->
    case MDCache of
        undefined ->
            ok;
        _ ->
            VClock = riak_object:vclock(Obj),
            IndexData = riak_object:index_data(Obj),
            insert_md_cache(MDCache, MDCacheSize, BKey, {VClock, IndexData})
    end.

maybe_cache_evict(BKey, #state{md_cache = MDCache}) ->
    case MDCache of
        undefined ->
            ok;
        _ ->
            ets:delete(MDCache, BKey)
    end.

insert_md_cache(Table, MaxSize, BKey, MD) ->
    TS = os:timestamp(),
    case ets:insert(Table, {TS, BKey, MD}) of
        true ->
            Size = ets:info(Table, memory),
            case Size > MaxSize of
                true ->
                    trim_md_cache(Table, MaxSize);
                false ->
                    ok
            end
    end.

trim_md_cache(Table, MaxSize) ->
    Oldest = ets:first(Table),
    case Oldest of
        '$end_of_table' ->
            ok;
        BKey ->
            ets:delete(Table, BKey),
            Size = ets:info(Table, memory),
            case Size > MaxSize of
                true ->
                    trim_md_cache(Table, MaxSize);
                false ->
                    ok
            end
    end.

new_md_cache(VId) ->
    MDCacheName = list_to_atom(?MD_CACHE_BASE ++ integer_to_list(binary:decode_unsigned(VId))),
    %% ordered set to make sure that the first key is the oldest
    %% term format is {TimeStamp, Key, ValueTuple}
    ets:new(MDCacheName, [ordered_set, {keypos,2}]).

%% @private increment the per vnode coordinating put counter,
%% flushing/leasing if needed
-spec update_counter(state()) -> state().
update_counter(State=#state{counter=CounterState}) ->
    #counter_state{cnt=Counter0} = CounterState,
    Counter = Counter0 +  1,
    maybe_lease_counter(State#state{counter=CounterState#counter_state{cnt=Counter}}).


%% @private we can never use a counter that is greater or equal to the
%% one fsynced to disk. If the incremented counter is == to the
%% current Lease, we must block until the new Lease is stored. If the
%% current counter is 80% through the current lease, and we have not
%% asked for a new lease, ask for one.  If we're less than 80% through
%% the lease, do nothing.  If not yet blocking(equal) and we already
%% asked for a new lease, do nothing.
maybe_lease_counter(#state{vnodeid=VId, counter=#counter_state{cnt=Cnt, lease=Lease}})
  when Cnt > Lease ->
    %% Holy broken invariant. Log and crash.
    lager:error("Broken invariant, epoch counter ~p greater than lease ~p for vnode ~p. Crashing.",
                [Cnt, Lease, VId]),
    exit(epoch_counter_invariant_broken);
maybe_lease_counter(State=#state{counter=#counter_state{cnt=Lease, lease=Lease,
                                                        leasing=true}}) ->
    %% Block until we get a new lease, or crash the vnode
    {ok, NewState} = blocking_lease_counter(State),
    NewState;
maybe_lease_counter(State=#state{counter=#counter_state{leasing=true}}) ->
    %% not yet at the blocking stage, waiting on a lease
    State;
maybe_lease_counter(State) ->
    #state{status_mgr_pid=MgrPid, counter=CS=#counter_state{cnt=Cnt, lease=Lease,
                                                            lease_size=LeaseSize}} = State,
    %% @TODO (rdb) configurable??
    %% has more than 80% of the lease been used?
    CS2 = if (Lease - Cnt) =< 0.2 * LeaseSize  ->
                  ok = riak_kv_vnode_status_mgr:lease_counter(MgrPid, LeaseSize),
                  CS#counter_state{leasing=true};
             ?ELSE ->
                  CS
          end,
    State#state{counter=CS2}.

%% @private by now, we have to be waiting for a lease, or an exit,
%% from the mgr. Block until we receive a lease. If we get an exit,
%% retry a number of times. If we get neither in a reasonable time,
%% return an error.
-spec blocking_lease_counter(#state{}) ->
                                    {ok, #state{}} |
                                    counter_lease_error().
blocking_lease_counter(State) ->
    {MaxErrs, MaxTime} = get_counter_wait_values(),
    blocking_lease_counter(State, {0, MaxErrs, MaxTime}).

-spec blocking_lease_counter(#state{}, {Errors :: non_neg_integer(),
                                        MaxErrors :: non_neg_integer(),
                                        TimeRemainingMillis :: non_neg_integer()}
                            ) ->
                                    {ok, #state{}} |
                                    counter_lease_error().
blocking_lease_counter(_State, {MaxErrs, MaxErrs, _MaxTime}) ->
    {error, counter_lease_max_errors};
blocking_lease_counter(State, {ErrCnt, MaxErrors, MaxTime}) ->
    #state{idx=Index, vnodeid=VId, status_mgr_pid=Pid, counter=CounterState} = State,
    #counter_state{lease_size=LeaseSize, use=UseEpochCounter} = CounterState,
    Start = os:timestamp(),
    receive
        {'EXIT', Pid, Reason} ->
            lager:error("Failed to lease counter for ~p : ~p", [Index, Reason]),
            {ok, NewPid} = riak_kv_vnode_status_mgr:start_link(self(), Index, UseEpochCounter),
            ok = riak_kv_vnode_status_mgr:lease_counter(NewPid, LeaseSize),
            NewState = State#state{status_mgr_pid=NewPid},
            Elapsed = timer:now_diff(os:timestamp(), Start),
            blocking_lease_counter(NewState, {ErrCnt+1, MaxErrors, MaxTime - Elapsed});
        {counter_lease, {Pid, VId, NewLease}} ->
            NewCS = CounterState#counter_state{lease=NewLease, leasing=false},
            {ok, State#state{counter=NewCS}};
        {counter_lease, {Pid, NewVId, NewLease}} ->
            lager:info("New Vnode id for ~p. Epoch counter rolled over.", [Index]),
            NewCS = CounterState#counter_state{lease=NewLease, leasing=false, cnt=1},
            {ok, State#state{vnodeid=NewVId, counter=NewCS}}
    after
        MaxTime ->
            {error, counter_lease_timeout}
    end.

%% @private get the configured values for blocking waiting on
%% lease/ID. Ensure that non invalid values come in.
-spec get_counter_wait_values() ->
                                     {MaxErrors :: non_neg_integer(),
                                      MaxTime :: non_neg_integer()}.
get_counter_wait_values() ->
    MaxErrors = non_neg_env(riak_kv, counter_lease_errors, ?DEFAULT_CNTR_LEASE_ERRS),
    MaxTime = non_neg_env(riak_kv, counter_lease_timeout, ?DEFAULT_CNTR_LEASE_TO),
    {MaxErrors, MaxTime}.

%% @private we don't want to crash riak because of a dodgy config
%% value, and by this point, cuttlefish be praised, we should have
%% sane values. However, if not, ignore negative values for timeout
%% and max errors, use the defaults, and log the insanity. Note this
%% expects the macro configured defaults to be positive integers!
-spec non_neg_env(atom(), atom(), pos_integer()) -> pos_integer().
non_neg_env(App, EnvVar, Default) when is_integer(Default),
                                       Default > 0 ->
    case app_helper:get_env(App, EnvVar, Default) of
        N when is_integer(N),
               N > 0 ->
            N;
        X ->
            lager:warning("Non-integer/Negative integer ~p for vnode counter config ~p."
                          " Using default ~p",
                          [X, EnvVar, Default]),
            Default
    end.

%% @private to keep put_merge/6 side effect free (as it is exported
%% for testing) introspect the state and local/incoming objects and
%% return the actor ID for a put, and possibly updated state. NOTE
%% side effects, in that the vnode status on disk can change.
%% Why might we need a new key epoch?
%% 1. local not found (handled in prepare_put/3
%% 2. local found, but never acted on this key before (or don't remember it!)
%% 3. local found, local acted, but incoming has greater count or actor epoch
%%    This one is tricky, since it indicates some byzantine failure somewhere.
-spec maybe_new_key_epoch(boolean(), #state{},
                          riak_object:riak_object(),
                          riak_object:riak_object()) ->
                                 {binary(), #state{}}.
maybe_new_key_epoch(false, State, _, _) ->
    %% Never add a new key epoch when not coordinating
    %% @TODO (rdb) need to mark actor as dirty though.
    {State#state.vnodeid, State};
maybe_new_key_epoch(true, State=#state{counter=#counter_state{use=false}, vnodeid=VId}, _, _) ->
    %% Per-Key-Epochs is off, use the base vnodeid
    {VId, State};
maybe_new_key_epoch(true, State, LocalObj, IncomingObj) ->
    #state{vnodeid=VId} = State,
    %% @TODO (rdb) maybe optimise since highly likey both objects
    %% share the majority of actors, maybe a single umerged list of
    %% actors, somehow tagged by local | incoming?
    case highest_actor(VId, LocalObj) of
        {undefined, 0, 0} -> %% Not present locally
            %% Never acted on this object before, new epoch.
            new_key_epoch(State);
        {LocalId, LocalEpoch, LocalCntr} -> %% Present locally
            case highest_actor(VId, IncomingObj) of
                {_InId, InEpoch, InCntr} when InEpoch > LocalEpoch;
                                              InCntr > LocalCntr ->
                    %% In coming actor-epoch or counter greater than
                    %% local, some byzantine failure, new epoch.
                    B = riak_object:bucket(LocalObj),
                    K = riak_object:key(LocalObj),

                    lager:error("Inbound clock entry for ~p in ~p/~p greater than local",
                               [VId, B, K]),
                    new_key_epoch(State);
                _ ->
                    %% just use local id
                    %% Return the highest local epoch ID for this
                    %% key. This may be the pre-epoch ID (i.e. no
                    %% epoch), which is good, no reason to force a new
                    %% epoch on all old keys.
                    {LocalId, State}
            end
    end.

%% @private generate an epoch actor, and update the vnode state.
-spec new_key_epoch(#state{}) -> {EpochActor :: binary(), #state{}}.
new_key_epoch(State=#state{vnodeid=VId, counter=#counter_state{use=false}}) ->
    {VId, State};
new_key_epoch(State) ->
    NewState=#state{counter=#counter_state{cnt=Cntr}, vnodeid=VId} = update_counter(State),
    EpochId = key_epoch_actor(VId, Cntr),
    {EpochId, NewState}.

%% @private generate a new epoch ID for a key
-spec key_epoch_actor(vnodeid(), pos_integer()) -> binary().
key_epoch_actor(ActorBin, Cntr) ->
    <<ActorBin/binary, Cntr:32/integer>>.

%% @private highest actor is the latest/greatest epoch actor for a
%% key. It is the actor we want to increment for the current event,
%% given that we are not starting a new epoch for the key.  Must work
%% with non-epochal and epochal actors.  The return tuple is
%% `{ActorId, Epoch, Counter}' where `ActorId' is the highest ID
%% starting with `ActorBase' that has acted on this key, undefined if
%% never acted before. `KeyEpoch' is the highest epoch for the
%% `ActorBase'. `Counter' is the greatest event seen by the `VnodeId'.
-spec highest_actor(binary(), riak_object:riak_object()) ->
    {ActorId :: binary() | undefined,
     KeyEpoch :: non_neg_integer(),
     Counter :: non_neg_integer()}.
highest_actor(ActorBase, Obj) ->
    ActorSize = size(ActorBase),
    Actors = riak_object:all_actors(Obj),

    {Actor, Epoch} = lists:foldl(fun(Actor, {HighestActor, HighestEpoch}) ->
                                         case Actor of
                                             <<ActorBase:ActorSize/binary, Epoch:32/integer>>
                                               when Epoch > HighestEpoch ->
                                                 {Actor, Epoch};
                                             %% Since an actor without
                                             %% an epoch is lower than
                                             %% an actor with one,
                                             %% this means in the
                                             %% unmatched case, `undefined'
                                             %% through as the highest
                                             %% actor, and the epoch
                                             %% (of zero) passes
                                             %% through too.
                                             _ ->  {HighestActor, HighestEpoch}
                                         end
                                 end,
                                 {undefined, 0},
                                 Actors),
    %% get the greatest event for the highest/latest actor
    {Actor, Epoch, riak_object:actor_counter(Actor, Obj)}.

-ifdef(TEST).

-define(MGR, riak_kv_vnode_status_mgr).
-define(MAX_INT, 4294967295).
-define(DATA_DIR, "riak_kv_vnode_blocking_test").

blocking_setup() ->
    application:set_env(riak_core, platform_data_dir, ?DATA_DIR),
    (catch file:delete(?DATA_DIR ++ "/kv_vnode/0")).

blocking_teardown() ->
    application:unset_env(riak_core, platform_data_dir),
    (catch file:delete(?DATA_DIR ++ "/kv_vnode/0")).

%% @private test the vnode and vnode mgr interaction NOTE: sets up and
%% tearsdown inside the test, the mgr needs the pid of the test
%% process to send messages. @TODO(rdb) find a better way
blocking_test_() ->
    {setup, fun() -> blocking_setup() end,
     fun(_) -> blocking_teardown() end,
     {spawn, [{"Blocking",
               fun() ->
                       {ok, Pid} = ?MGR:start_link(self(), 0, true),
                       {ok, {VId, CounterState}} = get_vnodeid_and_counter(Pid, 100, true),
                       #counter_state{cnt=Cnt, lease=Leased, lease_size=LS, leasing=L} = CounterState,
                       ?assertEqual(0, Cnt),
                       ?assertEqual(100, Leased),
                       ?assertEqual(100, LS),
                       ?assertEqual(false, L),
                       State = #state{vnodeid=VId, status_mgr_pid=Pid, counter=CounterState},
                       S2=#state{counter=#counter_state{leasing=L2, cnt=C2}} = update_counter(State),
                       ?assertEqual(false, L2),
                       ?assertEqual(1, C2),
                       S3 = lists:foldl(fun(_, S) ->
                                                update_counter(S)
                                        end,
                                        S2,
                                        lists:seq(1, 98)),
                       #state{counter=#counter_state{leasing=L3, cnt=C3}} = S3,
                       ?assertEqual(true, L3),
                       ?assertEqual(99, C3),
                       S4 = update_counter(S3),
                       #state{counter=#counter_state{lease=Leased2, leasing=L4, cnt=C4}} = S4,
                       ?assertEqual(false, L4),
                       ?assertEqual(100, C4),
                       ?assertEqual(200, Leased2),
                       {ok, cleared} = ?MGR:clear_vnodeid(Pid),
                       ok = ?MGR:stop(Pid)
               end}
             ]
     }
    }.

%% @private tests that the counter rolls over to 1 when a new vnode id
%% is assigned
rollover_test_() ->
    {setup, fun() -> (catch file:delete("undefined/kv_vnode/0")) end,
     fun(_) ->
             file:delete("undefined/kv_vnode/0") end,
     {spawn, [{"Rollover",
               fun() ->
                       {ok, Pid} = ?MGR:start_link(self(), 0, true),
                       {ok, {VId, CounterState}} = get_vnodeid_and_counter(Pid, ?MAX_INT, true),
                       #counter_state{cnt=Cnt, lease=Leased, lease_size=LS, leasing=L} = CounterState,
                       ?assertEqual(0, Cnt),
                       ?assertEqual((?MAX_INT), Leased),
                       ?assertEqual((?MAX_INT), LS),
                       ?assertEqual(false, L),
                       %% fiddle the counter to the max int size-2
                       State = #state{vnodeid=VId, status_mgr_pid=Pid, counter=CounterState#counter_state{cnt=(?MAX_INT-2)}},
                       S2=#state{counter=#counter_state{leasing=L2, cnt=C2}} = update_counter(State),
                       ?assertEqual(true, L2),
                       ?assertEqual((?MAX_INT-1), C2),
                       %% Vnode ID should roll over, and counter reset
                       #state{vnodeid=VId2, counter=#counter_state{leasing=L3, cnt=C3}} = update_counter(S2),

                       ?assert(VId /= VId2),
                       ?assertEqual(false, L3),
                       ?assertEqual(1, C3),

                       {ok, cleared} = ?MGR:clear_vnodeid(Pid),
                       ok = ?MGR:stop(Pid)
               end}
             ]}
    }.

dummy_backend(BackendMod) ->
    Ring = riak_core_ring:fresh(16,node()),
    riak_core_ring_manager:set_ring_global(Ring),
    application:set_env(riak_kv, async_folds, false),
    application:set_env(riak_kv, storage_backend, BackendMod),
    application:set_env(riak_core, default_bucket_props, []),
    application:set_env(bitcask, data_root, bitcask_test_dir()),
    application:set_env(eleveldb, data_root, eleveldb_test_dir()),
    application:set_env(riak_kv, multi_backend_default, multi_dummy_memory1),
    application:set_env(riak_kv, multi_backend,
                        [{multi_dummy_memory1, riak_kv_memory_backend, []},
                         {multi_dummy_memory2, riak_kv_memory_backend, []}]).

bitcask_test_dir() ->
    "./test.bitcask-temp-data".

eleveldb_test_dir() ->
    "./test.eleveldb-temp-data".

clean_test_dirs() ->
    ?cmd("rm -rf " ++ bitcask_test_dir()),
    ?cmd("rm -rf " ++ eleveldb_test_dir()).

backend_with_known_key(BackendMod) ->
    dummy_backend(BackendMod),
    {ok, S1} = init([0]),
    B = <<"f">>,
    K = <<"b">>,
    O = riak_object:new(B, K, <<"z">>),
    {noreply, S2} = handle_command(?KV_PUT_REQ{bkey={B,K},
                                               object=O,
                                               req_id=123,
                                               start_time=riak_core_util:moment(),
                                               options=[]},
                                   {raw, 456, self()},
                                   S1),
    {S2, B, K}.

list_buckets_test_() ->
    {foreach,
     fun() ->
             riak_core_ring_manager:setup_ets(test),
             clean_test_dirs(),
             application:start(sasl),
             Env = application:get_all_env(riak_kv),
             exometer:start(),
             riak_kv_stat:register_stats(),
             {ok, _} = riak_core_bg_manager:start(),
             riak_core_metadata_manager:start_link([{data_dir, "kv_vnode_test_meta"}]),
             Env
     end,
     fun(Env) ->
             riak_core_ring_manager:cleanup_ets(test),
             riak_kv_test_util:stop_process(riak_core_metadata_manager),
             riak_kv_test_util:stop_process(riak_core_bg_manager),
             exometer:stop(),
             application:stop(sasl),
             [application:unset_env(riak_kv, K) ||
                 {K, _V} <- application:get_all_env(riak_kv)],
             [application:set_env(riak_kv, K, V) || {K, V} <- Env]
     end,
     [
      fun(_) ->
              {"bitcask list buckets",
               fun() ->
                       list_buckets_test_i(riak_kv_bitcask_backend)
               end
              }
      end,
      fun(_) ->
              {"eleveldb list buckets",
               fun() ->
                       list_buckets_test_i(riak_kv_eleveldb_backend)
               end
              }
      end,
      fun(_) ->
              {"memory list buckets",
               fun() ->
                       list_buckets_test_i(riak_kv_memory_backend),
                       ok
               end
              }
      end,
      fun(_) ->
              {"multi list buckets",
               fun() ->
                       list_buckets_test_i(riak_kv_multi_backend),
                       ok
               end
              }
      end
     ]
    }.

list_buckets_test_i(BackendMod) ->
    {S, B, _K} = backend_with_known_key(BackendMod),
    Caller = new_result_listener(buckets),
    handle_coverage(?KV_LISTBUCKETS_REQ{item_filter=none}, [],
                    {fsm, {456, {0, node()}}, Caller}, S),
    ?assertEqual({ok, [B]}, results_from_listener(Caller)),
    flush_msgs().

filter_keys_test() ->
    riak_core_ring_manager:setup_ets(test),
    clean_test_dirs(),
    riak_core_metadata_manager:start_link([{data_dir, "kv_vnode_test_meta"}]),
    riak_core_bg_manager:start(),
    {S, B, K} = backend_with_known_key(riak_kv_memory_backend),
    Caller1 = new_result_listener(keys),
    handle_coverage(?KV_LISTKEYS_REQ{bucket=B,
                                     item_filter=fun(_) -> true end}, [],
                    {fsm, {124, {0, node()}}, Caller1}, S),
    ?assertEqual({ok, [K]}, results_from_listener(Caller1)),

    Caller2 = new_result_listener(keys),
    handle_coverage(?KV_LISTKEYS_REQ{bucket=B,
                                     item_filter=fun(_) -> false end}, [],
                    {fsm, {125, {0, node()}}, Caller2}, S),
    ?assertEqual({ok, []}, results_from_listener(Caller2)),

    Caller3 = new_result_listener(keys),
    handle_coverage(?KV_LISTKEYS_REQ{bucket= <<"g">>,
                                     item_filter=fun(_) -> true end}, [],
                    {fsm, {126, {0, node()}}, Caller3}, S),
    ?assertEqual({ok, []}, results_from_listener(Caller3)),

    riak_core_ring_manager:cleanup_ets(test),
    riak_kv_test_util:stop_process(riak_core_metadata_manager),
    riak_kv_test_util:stop_process(riak_core_bg_manager),
    flush_msgs().

%% include bitcask.hrl for HEADER_SIZE macro
-include_lib("bitcask/include/bitcask.hrl").

%% Verify that a bad CRC on read will not crash the vnode, which when done in
%% preparation for a write prevents the write from going through.
bitcask_badcrc_test() ->
    riak_core_ring_manager:setup_ets(test),
    riak_core_metadata_manager:start_link([{data_dir, "kv_vnode_test_meta"}]),
    riak_core_bg_manager:start(),
    clean_test_dirs(),
    {S, B, K} = backend_with_known_key(riak_kv_bitcask_backend),
    DataDir = filename:join(bitcask_test_dir(), "0"),
    [DataFile] = filelib:wildcard(DataDir ++ "/*.data"),
    {ok, Fh} = file:open(DataFile, [read, write]),
    ok = file:pwrite(Fh, ?HEADER_SIZE, <<0>>),
    file:close(Fh),
    O = riak_object:new(B, K, <<"y">>),
    {noreply, _} = handle_command(?KV_PUT_REQ{bkey={B,K},
                                               object=O,
                                               req_id=123,
                                               start_time=riak_core_util:moment(),
                                               options=[]},
                                   {raw, 456, self()},
                                   S),
    riak_core_ring_manager:cleanup_ets(test),
    riak_kv_test_util:stop_process(riak_core_metadata_manager),
    riak_kv_test_util:stop_process(riak_core_bg_manager),
    flush_msgs().


new_result_listener(Type) ->
    case Type of
        buckets ->
            ResultFun = fun() -> result_listener_buckets([]) end;
        keys ->
            ResultFun = fun() -> result_listener_keys([]) end
    end,
    spawn(ResultFun).

result_listener_buckets(Acc) ->
    receive
        {'$gen_event', {_, done}} ->
            result_listener_done(Acc);
        {'$gen_event', {_, Results}} ->
            result_listener_buckets(Results ++ Acc)

    after 5000 ->
            result_listener_done({timeout, Acc})
    end.

result_listener_keys(Acc) ->
    receive
        {'$gen_event', {_, done}} ->
            result_listener_done(Acc);
        {'$gen_event', {_, {_Bucket, Results}}} ->
            result_listener_keys(Results ++ Acc);
        {'$gen_event', {_, {From, _Bucket, Results}}} ->
            riak_kv_vnode:ack_keys(From),
            result_listener_keys(Results ++ Acc)
    after 5000 ->
            result_listener_done({timeout, Acc})
    end.

result_listener_done(Result) ->
    receive
        {get_results, Pid} ->
            Pid ! {listener_results, Result}
    end.

results_from_listener(Listener) ->
    Listener ! {get_results, self()},
    receive
        {listener_results, Result} ->
            {ok, Result}
    after 5000 ->
            {error, listener_timeout}
    end.

flush_msgs() ->
    receive
        _Msg ->
            flush_msgs()
    after
        0 ->
            ok
    end.

-endif.<|MERGE_RESOLUTION|>--- conflicted
+++ resolved
@@ -1422,11 +1422,7 @@
                     false ->
                         RObj
                 end,
-<<<<<<< HEAD
-            {{true, ObjToStore}, NPutArgs#putargs{is_index = false}};
-=======
-            {{true, ObjToStore}, PutArgs#putargs{is_index = false}, State};
->>>>>>> 36ff0844
+            {{true, ObjToStore}, NPutArgs#putargs{is_index = false}, State};
         false ->
             prepare_put(State, NPutArgs, IndexBackend)
     end.
