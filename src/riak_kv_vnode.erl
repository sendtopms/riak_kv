%% -------------------------------------------------------------------
%%
%% riak_kv_vnode: VNode Implementation
%%
%% Copyright (c) 2007-2015 Basho Technologies, Inc.  All Rights Reserved.
%%
%% This file is provided to you under the Apache License,
%% Version 2.0 (the "License"); you may not use this file
%% except in compliance with the License.  You may obtain
%% a copy of the License at
%%
%%   http://www.apache.org/licenses/LICENSE-2.0
%%
%% Unless required by applicable law or agreed to in writing,
%% software distributed under the License is distributed on an
%% "AS IS" BASIS, WITHOUT WARRANTIES OR CONDITIONS OF ANY
%% KIND, either express or implied.  See the License for the
%% specific language governing permissions and limitations
%% under the License.
%%
%% -------------------------------------------------------------------
-module(riak_kv_vnode).
-behaviour(riak_core_vnode).

%% API
-export([test_vnode/1, put/7]).
-export([start_vnode/1,
         start_vnodes/1,
         get/3,
         get/4,
         del/3,
         put/6,
         local_get/2,
         local_put/2,
         local_put/3,
         coord_put/6,
         readrepair/6,
         list_keys/4,
         fold/3,
         fold/4,
         get_vclocks/2,
         vnode_status/1,
         ack_keys/1,
         repair/1,
         repair_status/1,
         repair_filter/1,
         hashtree_pid/1,
         rehash/3,
         refresh_index_data/4,
         request_hashtree_pid/1,
         request_hashtree_pid/2,
         reformat_object/2,
         stop_fold/1]).

%% riak_core_vnode API
-export([init/1,
         terminate/2,
         handle_command/3,
         handle_overload_command/3,
         handle_coverage/4,
         is_empty/1,
         delete/1,
         request_hash/1,
         object_info/1,
         nval_map/1,
         handle_handoff_command/3,
         handoff_starting/2,
         handoff_started/2,     %% Note: optional function of the behaviour
         handoff_cancelled/1,
         handoff_finished/2,
         handle_handoff_data/2,
         encode_handoff_item/2,
         handle_exit/3,
         handle_info/2,
         handle_overload_info/2,
         ready_to_exit/0]). %% Note: optional function of the behaviour

-export([handoff_data_encoding_method/0]).
-export([set_vnode_forwarding/2]).

-include_lib("riak_kv_vnode.hrl").
-include_lib("riak_kv_index.hrl").
-include_lib("riak_kv_map_phase.hrl").
-include_lib("riak_core_pb.hrl").
-include("riak_kv_types.hrl").

-ifdef(TEST).
-include_lib("eunit/include/eunit.hrl").
-include_lib("riak_core/include/riak_core_bg_manager.hrl").
-export([put_merge/6]). %% For fsm_eqc_vnode
-endif.

%% N.B. The ?INDEX macro should be called any time the object bytes on
%% disk are modified.
-ifdef(TEST).
%% Use values so that test compile doesn't give 'unused vars' warning.
-define(INDEX(A,B,C), _=element(1,{A,B,C}), ok).
-else.
-define(INDEX(Obj, Reason, Partition), yz_kv:index(Obj, Reason, Partition)).
-endif.

-ifdef(TEST).
-define(YZ_SHOULD_HANDOFF(X), true).
-else.
-define(YZ_SHOULD_HANDOFF(X), yz_kv:should_handoff(X)).
-endif.

-record(mrjob, {cachekey :: term(),
                bkey :: term(),
                reqid :: term(),
                target :: pid()}).

-record(counter_state, {
          %% kill switch, if for any reason one wants disable per-key-epochc, then set
          %% [{riak_kv, [{per_key_epoch, false}]}].
          use = true :: boolean(),
          %% The number of new epoch writes co-ordinated by this vnode
          %% What even is a "key epoch?" It is any time a key is
          %% (re)created. A new write, a write not yet coordinated by
          %% this vnode, a write where local state is unreadable.
          cnt = 0 :: non_neg_integer(),
          %% Counter leased up-to. For totally new state/id
          %% this will be that flush threshold See config value
          %% `{riak_kv, counter_lease_size}'
          lease = 0 :: non_neg_integer(),
          lease_size = 0 :: non_neg_integer(),
          %% Has a lease been requested but not granted yet
          leasing = false :: boolean()
         }).

-record(state, {idx :: partition(),
                mod :: module(),
                async_put :: boolean(),
                modstate :: term(),
                mrjobs :: term(),
                vnodeid :: undefined | binary(),
                delete_mode :: keep | immediate | pos_integer(),
                bucket_buf_size :: pos_integer(),
                index_buf_size :: pos_integer(),
                key_buf_size :: pos_integer(),
                async_folding :: boolean(),
                in_handoff = false :: boolean(),
                handoff_target :: node(),
                handoffs_rejected = 0 :: integer(),
                forward :: node() | [{integer(), node()}],
                hashtrees :: pid(),
                md_cache :: ets:tab(),
                md_cache_size :: pos_integer(),
                counter :: #counter_state{},
                status_mgr_pid :: pid() %% a process that manages vnode status persistence
               }).

-type index_op() :: add | remove.
-type index_value() :: integer() | binary().
-type index() :: non_neg_integer().
-type state() :: #state{}.
-type vnodeid() :: binary().
-type counter_lease_error() :: {error, counter_lease_max_errors | counter_lease_timeout}.

-define(MD_CACHE_BASE, "riak_kv_vnode_md_cache").
-define(DEFAULT_HASHTREE_TOKENS, 90).

%% default value for `counter_lease' in `#counter_state{}'
%% NOTE: these MUST be positive integers!
%% @see non_neg_env/3
-define(DEFAULT_CNTR_LEASE, 10000).
%% On advise/review from Scott decided to cap the size of leases. 50m
%% is a lot of new epochs for a single vnode, and it saves us from
%% buring through vnodeids in the worst case.
-define(MAX_CNTR_LEASE, 50000000).
%% Should these cuttlefish-able?  If it takes more than 20 attempts to
%% fsync the vnode counter to disk, die. (NOTE this is not ERRS*TO but
%% first to trip see blocking_lease_counter/3)
-define(DEFAULT_CNTR_LEASE_ERRS, 20).
%% If it takes more than 20 seconds to fsync the vnode counter to disk,
%% die
-define(DEFAULT_CNTR_LEASE_TO, 20000). % 20 seconds!


%% Erlang's if Bool -> thing; true -> thang end. syntax hurts my
%% brain. It scans as if true -> thing; true -> thang end. So, here is
%% a macro, ?ELSE to use in if statements. You're welcome.
-define(ELSE, true).

-record(putargs, {returnbody :: boolean(),
                  coord:: boolean(),
                  lww :: boolean(),
                  bkey :: {binary(), binary()},
                  robj :: term(),
                  index_specs=[] :: [{index_op(), binary(), index_value()}],
                  reqid :: non_neg_integer(),
                  bprops :: maybe_improper_list(),
                  starttime :: non_neg_integer(),
                  prunetime :: undefined| non_neg_integer(),
                  is_index=false :: boolean(), %% set if the b/end supports indexes
                  crdt_op = undefined :: undefined | term() %% if set this is a crdt operation
                 }).

-spec maybe_create_hashtrees(state()) -> state().
maybe_create_hashtrees(State) ->
    maybe_create_hashtrees(riak_kv_entropy_manager:enabled(), State).

-spec maybe_create_hashtrees(boolean(), state()) -> state().
maybe_create_hashtrees(false, State) ->
    State;
maybe_create_hashtrees(true, State=#state{idx=Index,
                                          mod=Mod, modstate=ModState}) ->
    %% Only maintain a hashtree if a primary vnode
    {ok, Ring} = riak_core_ring_manager:get_my_ring(),
    case riak_core_ring:vnode_type(Ring, Index) of
        primary ->
            {ok, ModCaps} = Mod:capabilities(ModState),
            Empty = case is_empty(State) of
                        {true, _}     -> true;
                        {false, _, _} -> false
                    end,
            Opts = [use_2i || lists:member(indexes, ModCaps)]
                   ++ [vnode_empty || Empty],
            case riak_kv_index_hashtree:start(Index, self(), Opts) of
                {ok, Trees} ->
                    monitor(process, Trees),
                    State#state{hashtrees=Trees};
                Error ->
                    lager:info("riak_kv/~p: unable to start index_hashtree: ~p",
                               [Index, Error]),
                    erlang:send_after(1000, self(), retry_create_hashtree),
                    State#state{hashtrees=undefined}
            end;
        _ ->
            State
    end.

%% API
start_vnode(I) ->
    riak_core_vnode_master:get_vnode_pid(I, riak_kv_vnode).

start_vnodes(IdxList) ->
    riak_core_vnode_master:get_vnode_pid(IdxList, riak_kv_vnode).

test_vnode(I) ->
    riak_core_vnode:start_link(riak_kv_vnode, I, infinity).

get(Preflist, BKey, ReqId) ->
    %% Assuming this function is called from a FSM process
    %% so self() == FSM pid
    get(Preflist, BKey, ReqId, {fsm, undefined, self()}).

get(Preflist, BKey, ReqId, Sender) ->
    Req = ?KV_GET_REQ{bkey=sanitize_bkey(BKey),
                      req_id=ReqId},
    riak_core_vnode_master:command(Preflist,
                                   Req,
                                   Sender,
                                   riak_kv_vnode_master).

del(Preflist, BKey, ReqId) ->
    riak_core_vnode_master:command(Preflist,
                                   ?KV_DELETE_REQ{bkey=sanitize_bkey(BKey),
                                                  req_id=ReqId},
                                   riak_kv_vnode_master).

%% Issue a put for the object to the preflist, expecting a reply
%% to an FSM.
put(Preflist, BKey, Obj, ReqId, StartTime, Options) when is_integer(StartTime) ->
    put(Preflist, BKey, Obj, ReqId, StartTime, Options, {fsm, undefined, self()}).

put(Preflist, BKey, Obj, ReqId, StartTime, Options, Sender)
  when is_integer(StartTime) ->
    riak_core_vnode_master:command(Preflist,
                                   ?KV_PUT_REQ{
                                      bkey = sanitize_bkey(BKey),
                                      object = Obj,
                                      req_id = ReqId,
                                      start_time = StartTime,
                                      options = Options},
                                   Sender,
                                   riak_kv_vnode_master).

local_put(Index, Obj) ->
    local_put(Index, Obj, []).

local_put(Index, Obj, Options) ->
    BKey = {riak_object:bucket(Obj), riak_object:key(Obj)},
    Ref = make_ref(),
    ReqId = erlang:phash2(erlang:now()),
    StartTime = riak_core_util:moment(),
    Sender = {raw, Ref, self()},
    put({Index, node()}, BKey, Obj, ReqId, StartTime, Options, Sender),
    receive
        {Ref, Reply} ->
            Reply
    end.

local_get(Index, BKey) ->
    Ref = make_ref(),
    ReqId = erlang:phash2(erlang:now()),
    Sender = {raw, Ref, self()},
    get({Index,node()}, BKey, ReqId, Sender),
    receive
        {Ref, {r, Result, Index, ReqId}} ->
            Result;
        {Ref, Reply} ->
            {error, Reply}
    end.

refresh_index_data(Partition, BKey, IdxData, TimeOut) ->
    riak_core_vnode_master:sync_command({Partition, node()},
                                        {refresh_index_data, BKey, IdxData},
                                        riak_kv_vnode_master,
                                        TimeOut).

%% Issue a put for the object to the preflist, expecting a reply
%% to an FSM.
coord_put(IndexNode, BKey, Obj, ReqId, StartTime, Options) when is_integer(StartTime) ->
    coord_put(IndexNode, BKey, Obj, ReqId, StartTime, Options, {fsm, undefined, self()}).

coord_put(IndexNode, BKey, Obj, ReqId, StartTime, Options, Sender)
  when is_integer(StartTime) ->
    riak_core_vnode_master:command(IndexNode,
                                   ?KV_PUT_REQ{
                                      bkey = sanitize_bkey(BKey),
                                      object = Obj,
                                      req_id = ReqId,
                                      start_time = StartTime,
                                      options = [coord | Options]},
                                   Sender,
                                   riak_kv_vnode_master).

%% Do a put without sending any replies
readrepair(Preflist, BKey, Obj, ReqId, StartTime, Options) ->
    put(Preflist, BKey, Obj, ReqId, StartTime, [rr | Options], ignore).

list_keys(Preflist, ReqId, Caller, Bucket) ->
    riak_core_vnode_master:command(Preflist,
                                   #riak_kv_listkeys_req_v2{
                                     bucket=Bucket,
                                     req_id=ReqId,
                                     caller=Caller},
                                   ignore,
                                   riak_kv_vnode_master).

fold(Preflist, Fun, Acc0) ->
    Req = riak_core_util:make_fold_req(Fun, Acc0),
    riak_core_vnode_master:sync_spawn_command(Preflist,
                                              Req,
                                              riak_kv_vnode_master).

fold(Preflist, Fun, Acc0, Options) ->
    Req = riak_core_util:make_fold_req(Fun, Acc0, false, Options),
    riak_core_vnode_master:sync_spawn_command(Preflist,
                                              Req,
                                              riak_kv_vnode_master).

get_vclocks(Preflist, BKeyList) ->
    riak_core_vnode_master:sync_spawn_command(Preflist,
                                              ?KV_VCLOCK_REQ{bkeys=BKeyList},
                                              riak_kv_vnode_master).

%% @doc Get status information about the node local vnodes.
vnode_status(PrefLists) ->
    ReqId = erlang:phash2({self(), os:timestamp()}),
    %% Get the status of each vnode
    riak_core_vnode_master:command(PrefLists,
                                   ?KV_VNODE_STATUS_REQ{},
                                   {raw, ReqId, self()},
                                   riak_kv_vnode_master),
    wait_for_vnode_status_results(PrefLists, ReqId, []).

%% @doc Repair the given `Partition'.
-spec repair(partition()) ->
                    {ok, Pairs::[{partition(), node()}]} |
                    {down, Down::[{partition(), node()}]}.
repair(Partition) ->
    Service = riak_kv,
    MP = {riak_kv_vnode, Partition},
    FilterModFun = {?MODULE, repair_filter},
    riak_core_vnode_manager:repair(Service, MP, FilterModFun).

%% @doc Get the status of the repair process for the given `Partition'.
-spec repair_status(partition()) -> not_found | in_progress.
repair_status(Partition) ->
    riak_core_vnode_manager:repair_status({riak_kv_vnode, Partition}).

%% @doc Given a `Target' partition generate a `Filter' fun to use
%%      during partition repair.
-spec repair_filter(partition()) -> Filter::function().
repair_filter(Target) ->
    {ok, Ring} = riak_core_ring_manager:get_my_ring(),
    riak_core_repair:gen_filter(Target,
                                Ring,
                                nval_map(Ring),
                                riak_core_bucket:default_object_nval(),
                                fun object_info/1).

-spec hashtree_pid(index()) -> {ok, pid()} | {error, wrong_node}.
hashtree_pid(Partition) ->
    riak_core_vnode_master:sync_command({Partition, node()},
                                        {hashtree_pid, node()},
                                        riak_kv_vnode_master,
                                        infinity).

%% Asynchronous version of {@link hashtree_pid/1} that sends a message back to
%% the calling process. Used by the {@link riak_kv_entropy_manager}.
-spec request_hashtree_pid(index()) -> ok.
request_hashtree_pid(Partition) ->
    ReqId = {hashtree_pid, Partition},
    request_hashtree_pid(Partition, {raw, ReqId, self()}).

%% Version of {@link request_hashtree_pid/1} that takes a sender argument,
%% which could be a raw process, fsm, gen_server, etc.
request_hashtree_pid(Partition, Sender) ->
    riak_core_vnode_master:command({Partition, node()},
                                   {hashtree_pid, node()},
                                   Sender,
                                   riak_kv_vnode_master).

%% Used by {@link riak_kv_exchange_fsm} to force a vnode to update the hashtree
%% for repaired keys. Typically, repairing keys will trigger read repair that
%% will update the AAE hash in the write path. However, if the AAE tree is
%% divergent from the KV data, it is possible that AAE will try to repair keys
%% that do not have divergent KV replicas. In that case, read repair is never
%% triggered. Always rehashing keys after any attempt at repair ensures that
%% AAE does not try to repair the same non-divergent keys over and over.
rehash(Preflist, Bucket, Key) ->
    riak_core_vnode_master:command(Preflist,
                                   {rehash, Bucket, Key},
                                   ignore,
                                   riak_kv_vnode_master).

-spec reformat_object(index(), {riak_object:bucket(), riak_object:key()}) ->
                             ok | {error, term()}.
reformat_object(Partition, BKey) ->
    riak_core_vnode_master:sync_spawn_command({Partition, node()},
                                              {reformat_object,
                                               sanitize_bkey(BKey)},
                                              riak_kv_vnode_master).

%% VNode callbacks

init([Index]) ->
    Mod = app_helper:get_env(riak_kv, storage_backend),
    Configuration = app_helper:get_env(riak_kv),
    BucketBufSize = app_helper:get_env(riak_kv, bucket_buffer_size, 1000),
    IndexBufSize = app_helper:get_env(riak_kv, index_buffer_size, 100),
    KeyBufSize = app_helper:get_env(riak_kv, key_buffer_size, 100),
    WorkerPoolSize = app_helper:get_env(riak_kv, worker_pool_size, 10),
    UseEpochCounter = app_helper:get_env(riak_kv, use_epoch_counter, true),
    %%  This _has_ to be a non_neg_integer(), and really, if it is
    %%  zero, you are fsyncing every.single.key epoch.
    CounterLeaseSize = min(?MAX_CNTR_LEASE,
                           non_neg_env(riak_kv, counter_lease_size, ?DEFAULT_CNTR_LEASE)),
    {ok, StatusMgr} = riak_kv_vnode_status_mgr:start_link(self(), Index, UseEpochCounter),
    {ok, {VId, CounterState}} = get_vnodeid_and_counter(StatusMgr, CounterLeaseSize, UseEpochCounter),
    DeleteMode = app_helper:get_env(riak_kv, delete_mode, 3000),
    AsyncFolding = app_helper:get_env(riak_kv, async_folds, true) == true,
    MDCacheSize = app_helper:get_env(riak_kv, vnode_md_cache_size),
    MDCache =
        case MDCacheSize of
            N when is_integer(N),
                   N > 0 ->
                lager:debug("Initializing metadata cache with size limit: ~p bytes",
                           [MDCacheSize]),
                new_md_cache(VId);
            _ ->
                lager:debug("No metadata cache size defined, not starting"),
                undefined
        end,
    case catch Mod:start(Index, Configuration) of
        {ok, ModState} ->
            %% Get the backend capabilities
            State = #state{idx=Index,
                           async_folding=AsyncFolding,
                           mod=Mod,
                           async_put = erlang:function_exported(Mod, async_put, 5),
                           modstate=ModState,
                           vnodeid=VId,
                           counter=CounterState,
                           status_mgr_pid=StatusMgr,
                           delete_mode=DeleteMode,
                           bucket_buf_size=BucketBufSize,
                           index_buf_size=IndexBufSize,
                           key_buf_size=KeyBufSize,
                           mrjobs=dict:new(),
                           md_cache=MDCache,
                           md_cache_size=MDCacheSize},
            try_set_vnode_lock_limit(Index),
            case AsyncFolding of
                true ->
                    %% Create worker pool initialization tuple
                    FoldWorkerPool = {pool, riak_kv_worker, WorkerPoolSize, []},
                    State2 = maybe_create_hashtrees(State),
                    {ok, State2, [FoldWorkerPool]};
                false ->
                    {ok, State}
            end;
        {error, Reason} ->
            lager:error("Failed to start ~p backend for index ~p error: ~p",
                        [Mod, Index, Reason]),
            riak:stop("backend module failed to start."),
            {error, Reason};
        {'EXIT', Reason1} ->
            lager:error("Failed to start ~p backend for index ~p crash: ~p",
                        [Mod, Index, Reason1]),
            riak:stop("backend module failed to start."),
            {error, Reason1}
    end.


handle_overload_command(?KV_PUT_REQ{}, Sender, Idx) ->
    riak_core_vnode:reply(Sender, {fail, Idx, overload});
handle_overload_command(?KV_GET_REQ{req_id=ReqID}, Sender, Idx) ->
    riak_core_vnode:reply(Sender, {r, {error, overload}, Idx, ReqID});
handle_overload_command(?KV_VNODE_STATUS_REQ{}, Sender, Idx) ->
    riak_core_vnode:reply(Sender, {vnode_status, Idx, [{error, overload}]});
handle_overload_command(?KV_W1C_PUT_REQ{type=Type}, Sender, _Idx) ->
    riak_core_vnode:reply(Sender, ?KV_W1C_PUT_REPLY{reply={error, overload}, type=Type});
handle_overload_command(_, Sender, _) ->
    riak_core_vnode:reply(Sender, {error, mailbox_overload}).

%% Handle all SC overload messages here
handle_overload_info({ensemble_ping, _From}, _Idx) ->
    %% Don't respond to pings in overload
    ok;
handle_overload_info({ensemble_get, _, From}, _Idx) ->
    riak_kv_ensemble_backend:reply(From, {error, vnode_overload});
handle_overload_info({ensemble_put, _, _, From}, _Idx) ->
    riak_kv_ensemble_backend:reply(From, {error, vnode_overload});
handle_overload_info({raw_forward_put, _, _, From}, _Idx) ->
    riak_kv_ensemble_backend:reply(From, {error, vnode_overload});
handle_overload_info({raw_forward_get, _, From}, _Idx) ->
    riak_kv_ensemble_backend:reply(From, {error, vnode_overload});
handle_overload_info(_, _) ->
    ok.

handle_command(?KV_PUT_REQ{bkey=BKey,
                           object=Object,
                           req_id=ReqId,
                           start_time=StartTime,
                           options=Options},
               Sender, State=#state{idx=Idx}) ->
    StartTS = os:timestamp(),
    riak_core_vnode:reply(Sender, {w, Idx, ReqId}),
    {_Reply, UpdState} = do_put(Sender, BKey,  Object, ReqId, StartTime, Options, State),
    update_vnode_stats(vnode_put, Idx, StartTS),
    {noreply, UpdState};

handle_command(?KV_GET_REQ{bkey=BKey,req_id=ReqId},Sender,State) ->
    do_get(Sender, BKey, ReqId, State);
handle_command(#riak_kv_listkeys_req_v2{bucket=Input, req_id=ReqId, caller=Caller}, _Sender,
               State=#state{async_folding=AsyncFolding,
                            key_buf_size=BufferSize,
                            mod=Mod,
                            modstate=ModState,
                            idx=Idx}) ->
    case Input of
        {filter, Bucket, Filter} ->
            ok;
        Bucket ->
            Filter = none
    end,
    BufferMod = riak_kv_fold_buffer,
    case Bucket of
        '_' ->
            {ok, Capabilities} = Mod:capabilities(ModState),
            AsyncBackend = lists:member(async_fold, Capabilities),
            case AsyncFolding andalso AsyncBackend of
                true ->
                    Opts = [async_fold];
                false ->
                    Opts = []
            end,
            BufferFun =
                fun(Results) ->
                        UniqueResults = lists:usort(Results),
                        Caller ! {ReqId, {kl, Idx, UniqueResults}}
                end,
            FoldFun = fold_fun(buckets, BufferMod, Filter, undefined),
            ModFun = fold_buckets;
        _ ->
            {ok, Capabilities} = Mod:capabilities(Bucket, ModState),
            AsyncBackend = lists:member(async_fold, Capabilities),
            case AsyncFolding andalso AsyncBackend of
                true ->
                    Opts = [async_fold, {bucket, Bucket}];
                false ->
                    Opts = [{bucket, Bucket}]
            end,
            BufferFun =
                fun(Results) ->
                        Caller ! {ReqId, {kl, Idx, Results}}
                end,
            Extras = fold_extras_keys(Idx, Bucket),
            FoldFun = fold_fun(keys, BufferMod, Filter, Extras),
            ModFun = fold_keys
    end,
    Buffer = BufferMod:new(BufferSize, BufferFun),
    FinishFun =
        fun(Buffer1) ->
                riak_kv_fold_buffer:flush(Buffer1),
                Caller ! {ReqId, Idx, done}
        end,
    case list(FoldFun, FinishFun, Mod, ModFun, ModState, Opts, Buffer) of
        {async, AsyncWork} ->
            {async, {fold, AsyncWork, FinishFun}, Caller, State};
        _ ->
            {noreply, State}
    end;
handle_command(?KV_DELETE_REQ{bkey=BKey}, _Sender, State) ->
    do_delete(BKey, State);
handle_command(?KV_VCLOCK_REQ{bkeys=BKeys}, _Sender, State) ->
    {reply, do_get_vclocks(BKeys, State), State};
handle_command(#riak_core_fold_req_v1{} = ReqV1,
               Sender, State) ->
    %% Use make_fold_req() to upgrade to the most recent ?FOLD_REQ
    handle_command(riak_core_util:make_newest_fold_req(ReqV1), Sender, State);
handle_command(?FOLD_REQ{foldfun=FoldFun, acc0=Acc0,
                         forwardable=_Forwardable, opts=Opts}, Sender, State) ->
    %% The riak_core layer takes care of forwarding/not forwarding, so
    %% we ignore forwardable here.
    %%
    %% The function in riak_core used for object folding expects the
    %% bucket and key pair to be passed as the first parameter, but in
    %% riak_kv the bucket and key have been separated. This function
    %% wrapper is to address this mismatch.
    FoldWrapper = fun(Bucket, Key, Value, Acc) ->
                          FoldFun({Bucket, Key}, Value, Acc)
                  end,
    do_fold(FoldWrapper, Acc0, Sender, Opts, State);

%% entropy exchange commands
handle_command({hashtree_pid, Node}, _, State=#state{hashtrees=HT}) ->
    %% Handle riak_core request forwarding during ownership handoff.
    case node() of
        Node ->
            %% Following is necessary in cases where anti-entropy was enabled
            %% after the vnode was already running
            case HT of
                undefined ->
                    State2 = maybe_create_hashtrees(State),
                    {reply, {ok, State2#state.hashtrees}, State2};
                _ ->
                    {reply, {ok, HT}, State}
            end;
        _ ->
            {reply, {error, wrong_node}, State}
    end;
handle_command({rehash, Bucket, Key}, _, State=#state{mod=Mod, modstate=ModState}) ->
    case do_get_binary(Bucket, Key, Mod, ModState) of
        {ok, Bin, _UpdModState} ->
            update_hashtree(Bucket, Key, Bin, State);
        _ ->
            %% Make sure hashtree isn't tracking deleted data
            delete_from_hashtree(Bucket, Key, State)
    end,
    {noreply, State};

handle_command({refresh_index_data, BKey, OldIdxData}, Sender,
               State=#state{mod=Mod, modstate=ModState}) ->
    {Bucket, Key} = BKey,
    {ok, Caps} = Mod:capabilities(Bucket, ModState),
    IndexCap = lists:member(indexes, Caps),
    case IndexCap of
        true ->
            {Exists, RObj, IdxData, ModState2} =
            case do_get_term(BKey, Mod, ModState) of
                {{ok, ExistingObj}, UpModState} ->
                    {true, ExistingObj, riak_object:index_data(ExistingObj),
                     UpModState};
                {{error, _}, UpModState} ->
                    {false, undefined, [], UpModState}
            end,
            IndexSpecs = riak_object:diff_index_data(OldIdxData, IdxData),
            {Reply, ModState3} =
            case Mod:put(Bucket, Key, IndexSpecs, undefined, ModState2) of
                {ok, UpModState2} ->
                    ok = riak_kv_stat:update(vnode_index_refresh),
                    {ok, UpModState2};
                {error, Reason, UpModState2} ->
                    {{error, Reason}, UpModState2}
            end,
            case Exists of
                true ->
                    update_hashtree(Bucket, Key, RObj, State);
                false ->
                    delete_from_hashtree(Bucket, Key, State)
            end,
            riak_core_vnode:reply(Sender, Reply),
            {noreply, State#state{modstate=ModState3}};
        false ->
            {reply, {error, {indexes_not_supported, Mod}}, State}
    end;

handle_command({fold_indexes, FoldIndexFun, Acc}, Sender, State=#state{mod=Mod, modstate=ModState}) ->
    {ok, Caps} = Mod:capabilities(ModState),
    case lists:member(indexes, Caps) of
        true ->
            {async, AsyncWork} = Mod:fold_indexes(FoldIndexFun, Acc, [async_fold], ModState),
            FinishFun = fun(FinalAcc) ->
                                riak_core_vnode:reply(Sender, FinalAcc)
                        end,
            {async, {fold, AsyncWork, FinishFun}, Sender, State};
        false ->
            {reply, {error, {indexes_not_supported, Mod}}, State}
    end;

%% Commands originating from inside this vnode
handle_command({backend_callback, Ref, Msg}, _Sender,
               State=#state{mod=Mod, modstate=ModState}) ->
    Mod:callback(Ref, Msg, ModState),
    {noreply, State};
handle_command({mapexec_error_noretry, JobId, Err}, _Sender, #state{mrjobs=Jobs}=State) ->
    NewState = case dict:find(JobId, Jobs) of
                   {ok, Job} ->
                       Jobs1 = dict:erase(JobId, Jobs),
                       #mrjob{target=Target} = Job,
                       gen_fsm:send_event(Target, {mapexec_error_noretry, self(), Err}),
                       State#state{mrjobs=Jobs1};
                   error ->
                       State
               end,
    {noreply, NewState};
handle_command({mapexec_reply, JobId, Result}, _Sender, #state{mrjobs=Jobs}=State) ->
    NewState = case dict:find(JobId, Jobs) of
                   {ok, Job} ->
                       Jobs1 = dict:erase(JobId, Jobs),
                       #mrjob{target=Target} = Job,
                       gen_fsm:send_event(Target, {mapexec_reply, Result, self()}),
                       State#state{mrjobs=Jobs1};
                   error ->
                       State
               end,
    {noreply, NewState};
handle_command(?KV_VNODE_STATUS_REQ{},
               _Sender,
               State=#state{idx=Index,
                            mod=Mod,
                            modstate=ModState,
                            counter=CS,
                            vnodeid=VId}) ->
    BackendStatus = {backend_status, Mod, Mod:status(ModState)},
    #counter_state{cnt=Cnt, lease=Lease, lease_size=LeaseSize, leasing=Leasing} = CS,
    CounterStatus = [{counter, Cnt}, {counter_lease, Lease},
                     {counter_lease_size, LeaseSize}, {counter_leasing, Leasing}],
    VNodeStatus = [BackendStatus, {vnodeid, VId} | CounterStatus],
    {reply, {vnode_status, Index, VNodeStatus}, State};
handle_command({reformat_object, BKey}, _Sender, State) ->
    {Reply, UpdState} = do_reformat(BKey, State),
    {reply, Reply, UpdState};
handle_command({fix_incorrect_index_entry, {done, ForUpgrade}}, _Sender,
               State=#state{mod=Mod, modstate=ModState}) ->
    case Mod:mark_indexes_fixed(ModState, ForUpgrade) of %% only defined for eleveldb backend
        {ok, NewModState} ->
            {reply, ok, State#state{modstate=NewModState}};
        {error, _Reason} ->
            {reply, error, State}
    end;
handle_command({fix_incorrect_index_entry, Keys, ForUpgrade},
               _Sender,
               State=#state{mod=Mod,
                            modstate=ModState}) ->
    Reply =
        case Mod:fix_index(Keys, ForUpgrade, ModState) of
            {ok, _UpModState} ->
                ok;
            {ignore, _UpModState} ->
                ignore;
            {error, Reason, _UpModState} ->
                {error, Reason};
            {reply, Totals, _UpModState} ->
                Totals
        end,
    {reply, Reply, State};
handle_command({get_index_entries, Opts},
               Sender,
               State=#state{mod=Mod,
                            modstate=ModState0}) ->
    ForUpgrade = not proplists:get_value(downgrade, Opts, false),
    BufferSize = proplists:get_value(batch_size, Opts, 1),
    {ok, Caps} = Mod:capabilities(ModState0),
    case lists:member(index_reformat, Caps) of
        true ->
            ModState = Mod:set_legacy_indexes(ModState0, not ForUpgrade),
            Status = Mod:fixed_index_status(ModState),
            case {ForUpgrade, Status} of
                {true, true} -> {reply, done, State};
                {_,  _} ->
                    BufferMod = riak_kv_fold_buffer,
                    ResultFun =
                        fun(Results) ->
                            % Send result batch and wait for acknowledgement
                            % before moving on (backpressure to avoid flooding caller).
                            BatchRef = make_ref(),
                            riak_core_vnode:reply(Sender, {self(), BatchRef, Results}),
                            Monitor = riak_core_vnode:monitor(Sender),
                            receive
                                {ack_keys, BatchRef} ->
                                    erlang:demonitor(Monitor, [flush]);
                                {'DOWN', Monitor, process, _Pid, _Reason} ->
                                    throw(index_reformat_client_died)
                            end
                        end,
                    Buffer = BufferMod:new(BufferSize, ResultFun),
                    FoldFun = fun(B, K, Buf) -> BufferMod:add({B, K}, Buf) end,
                    FinishFun =
                        fun(FinalBuffer) ->
                            BufferMod:flush(FinalBuffer),
                            riak_core_vnode:reply(Sender, done)
                        end,
                    FoldOpts = [{index, incorrect_format, ForUpgrade}, async_fold],
                    case list(FoldFun, FinishFun, Mod, fold_keys, ModState, FoldOpts, Buffer) of
                        {async, AsyncWork} ->
                            {async, {fold, AsyncWork, FinishFun}, Sender, State};
                        _ ->
                            {noreply, State}
                    end
            end;
        false ->
            lager:error("Backend ~p does not support incorrect index query", [Mod]),
            {reply, ignore, State}
    end;

<<<<<<< HEAD
handle_command(?KV_W1C_PUT_REQ{bkey={Bucket, Key}, encoded_val=EncodedVal, type=Type},
        From, State=#state{idx=Idx, mod=Mod, async_put=AsyncPut, modstate=ModState}) ->
    StartTS = os:timestamp(),
=======
handle_command(?KV_W1C_PUT_REQ{bkey={Bucket, Key}, encoded_obj=EncodedVal, type=Type},
        From, State=#state{mod=Mod, async_put=AsyncPut, modstate=ModState}) ->
>>>>>>> 753bac8f
    case AsyncPut of
        true ->
            Context = {w1c_async_put, From, Type, Bucket, Key, EncodedVal, StartTS},
            {_Reply, ModState2} =
                case Mod:async_put(Context, Bucket, Key, EncodedVal, ModState) of
                    {ok, UpModState} ->
                        {ok, UpModState};
                    {error, Reason, UpModState} ->
                        riak_core_vnode:reply(From, ?KV_W1C_PUT_REPLY{reply={error, Reason}, type=Type}),
                        {{error, Reason}, UpModState}
                end;
        false ->
            {Reply, ModState2} =
                case Mod:put(Bucket, Key, [], EncodedVal, ModState) of
                    {ok, UpModState} ->
                        update_hashtree(Bucket, Key, EncodedVal, State),
                        {ok, UpModState};
                    {error, Reason, UpModState} ->
                        {{error, Reason}, UpModState}
                end,
            riak_core_vnode:reply(From, ?KV_W1C_PUT_REPLY{reply=Reply, type=Type}),
            update_vnode_stats(vnode_put, Idx, StartTS)
    end,
    {noreply, State#state{modstate=ModState2}}.

%% @doc Handle a coverage request.
%% More information about the specification for the ItemFilter
%% parameter can be found in the documentation for the
%% {@link riak_kv_coverage_filter} module.
handle_coverage(?KV_LISTBUCKETS_REQ{item_filter=ItemFilter},
                _FilterVNodes,
                Sender,
                State=#state{async_folding=AsyncFolding,
                             bucket_buf_size=BufferSize,
                             mod=Mod,
                             modstate=ModState}) ->
    %% Construct the filter function
    Filter = riak_kv_coverage_filter:build_filter(ItemFilter),
    BufferMod = riak_kv_fold_buffer,

    Buffer = BufferMod:new(BufferSize, result_fun(Sender)),
    FoldFun = fold_fun(buckets, BufferMod, Filter, undefined),
    FinishFun = finish_fun(BufferMod, Sender),
    {ok, Capabilities} = Mod:capabilities(ModState),
    AsyncBackend = lists:member(async_fold, Capabilities),
    case AsyncFolding andalso AsyncBackend of
        true ->
            Opts = [async_fold];
        false ->
            Opts = []
    end,
    case list(FoldFun, FinishFun, Mod, fold_buckets, ModState, Opts, Buffer) of
        {async, AsyncWork} ->
            {async, {fold, AsyncWork, FinishFun}, Sender, State};
        _ ->
            {noreply, State}
    end;
handle_coverage(#riak_kv_listkeys_req_v3{bucket=Bucket,
                                         item_filter=ItemFilter},
                FilterVNodes, Sender, State) ->
    %% v3 == no backpressure
    ResultFun = result_fun(Bucket, Sender),
    Opts = [{bucket, Bucket}],
    handle_coverage_keyfold(Bucket, ItemFilter, ResultFun,
                            FilterVNodes, Sender, Opts, State);
handle_coverage(?KV_LISTKEYS_REQ{bucket=Bucket,
                                 item_filter=ItemFilter},
                FilterVNodes, Sender, State) ->
    %% v4 == ack-based backpressure
    ResultFun = result_fun_ack(Bucket, Sender),
    Opts = [{bucket, Bucket}],
    handle_coverage_keyfold(Bucket, ItemFilter, ResultFun,
                            FilterVNodes, Sender, Opts, State);
handle_coverage(#riak_kv_index_req_v1{bucket=Bucket,
                              item_filter=ItemFilter,
                              qry=Query},
                FilterVNodes, Sender, State) ->
    %% v1 == no backpressure
    handle_coverage_index(Bucket, ItemFilter, Query,
                          FilterVNodes, Sender, State, fun result_fun/2);
handle_coverage(?KV_INDEX_REQ{bucket=Bucket,
                              item_filter=ItemFilter,
                              qry=Query},
                FilterVNodes, Sender, State) ->
    %% v2 = ack-based backpressure
    handle_coverage_index(Bucket, ItemFilter, Query,
                          FilterVNodes, Sender, State, fun result_fun_ack/2).

-spec prepare_index_query(?KV_INDEX_Q{}) -> ?KV_INDEX_Q{}.
prepare_index_query(#riak_kv_index_v3{term_regex=RE} = Q) when
        RE =/= undefined ->
    {ok, CompiledRE} = re:compile(RE),
    Q#riak_kv_index_v3{term_regex=CompiledRE};
prepare_index_query(Q) ->
    Q.

%% @doc Batch size for results is set to 2i max_results if that is less
%% than the default size. Without this the vnode may send back to the FSM
%% more items than could ever be sent back to the client.
buffer_size_for_index_query(#riak_kv_index_v3{max_results=N}, DefaultSize)
  when is_integer(N), N < DefaultSize ->
    N;
buffer_size_for_index_query(_Q, DefaultSize) ->
    DefaultSize.

handle_coverage_index(Bucket, ItemFilter, Query,
                      FilterVNodes, Sender,
                      State=#state{mod=Mod,
                                   key_buf_size=DefaultBufSz,
                                   modstate=ModState},
                      ResultFunFun) ->
    {ok, Capabilities} = Mod:capabilities(Bucket, ModState),
    IndexBackend = lists:member(indexes, Capabilities),
    case IndexBackend of
        true ->
            %% Update stats...
            ok = riak_kv_stat:update(vnode_index_read),

            ResultFun = ResultFunFun(Bucket, Sender),
            BufSize = buffer_size_for_index_query(Query, DefaultBufSz),
            Opts = [{index, Bucket, prepare_index_query(Query)},
                    {bucket, Bucket}, {buffer_size, BufSize}],
            %% @HACK
            %% Really this should be decided in the backend
            %% if there was a index_query fun.
            FoldType = case riak_index:return_body(Query) of
                           true -> fold_objects;
                           false -> fold_keys
                       end,
            handle_coverage_fold(FoldType, Bucket, ItemFilter, ResultFun,
                                    FilterVNodes, Sender, Opts, State);
        false ->
            {reply, {error, {indexes_not_supported, Mod}}, State}
    end.

%% Convenience for handling both v3 and v4 coverage-based key fold operations
handle_coverage_keyfold(Bucket, ItemFilter, Query,
                      FilterVNodes, Sender, State,
                      ResultFunFun) ->
    handle_coverage_fold(fold_keys, Bucket, ItemFilter, Query,
                            FilterVNodes, Sender, State, ResultFunFun).

%% Until a bit of a refactor can occur to better abstract
%% index operations, allow the ModFun for folding to be declared
%% to support index operations that can return objects
handle_coverage_fold(FoldType, Bucket, ItemFilter, ResultFun,
                        FilterVNodes, Sender, Opts0,
                        State=#state{async_folding=AsyncFolding,
                                     idx=Index,
                                     key_buf_size=DefaultBufSz,
                                     mod=Mod,
                                     modstate=ModState}) ->
    %% Construct the filter function
    FilterVNode = proplists:get_value(Index, FilterVNodes),
    Filter = riak_kv_coverage_filter:build_filter(Bucket, ItemFilter, FilterVNode),
    BufferMod = riak_kv_fold_buffer,
    BufferSize = proplists:get_value(buffer_size, Opts0, DefaultBufSz),
    Buffer = BufferMod:new(BufferSize, ResultFun),
    Extras = fold_extras_keys(Index, Bucket),
    FoldFun = fold_fun(keys, BufferMod, Filter, Extras),
    FinishFun = finish_fun(BufferMod, Sender),
    {ok, Capabilities} = Mod:capabilities(Bucket, ModState),
    AsyncBackend = lists:member(async_fold, Capabilities),
    Opts = case AsyncFolding andalso AsyncBackend of
               true ->
                   [async_fold | Opts0];
               false ->
                   Opts0
           end,
    case list(FoldFun, FinishFun, Mod, FoldType, ModState, Opts, Buffer) of
        {async, AsyncWork} ->
            {async, {fold, AsyncWork, FinishFun}, Sender, State};
        _ ->
            {noreply, State}
    end.

%% While in handoff, vnodes have the option of returning {forward,
%% State}, or indeed, {forward, Req, State} which will cause riak_core
%% to forward the request to the handoff target node. For riak_kv, we
%% issue a put locally as well as forward it in case the vnode has
%% already handed off the previous version. All other requests are
%% handled locally and not forwarded since the relevant data may not
%% have yet been handed off to the target node. Since we do not
%% forward deletes it is possible that we do not clear a tombstone
%% that was already handed off.  This is benign as the tombstone will
%% eventually be re-deleted. NOTE: this makes write requests N+M where
%% M is the number of vnodes forwarding.
handle_handoff_command(Req=?KV_PUT_REQ{}, Sender, State) ->
    ?KV_PUT_REQ{options=Options} = Req,
    case proplists:get_value(coord, Options, false) of
        false ->
            {noreply, NewState} = handle_command(Req, Sender, State),
            {forward, NewState};
        true ->
            %% riak_kv#1046 - don't make fake siblings. Perform the
            %% put, and create a new request to forward on, that
            %% contains the frontier, much like the value returned to
            %% a put fsm, then replicated.
            #state{idx=Idx} = State,
            ?KV_PUT_REQ{bkey=BKey,
                        object=Object,
                        req_id=ReqId,
                        start_time=StartTime,
                        options=Options} = Req,
            StartTS = os:timestamp(),
            riak_core_vnode:reply(Sender, {w, Idx, ReqId}),
            {Reply, UpdState} = do_put(Sender, BKey,  Object, ReqId, StartTime, Options, State),
            update_vnode_stats(vnode_put, Idx, StartTS),

            case Reply of
                %%  NOTE: Coord is always `returnbody` as a put arg
                {dw, Idx, NewObj, ReqId} ->
                    %% DO NOT coordinate again at the next owner!
                    NewReq = Req?KV_PUT_REQ{options=proplists:delete(coord, Options),
                                            object=NewObj},
                    {forward, NewReq, UpdState};
                _Error ->
                    %% Don't forward a failed attempt to put, as you
                    %% need the successful object
                    {noreply, UpdState}
            end
    end;

handle_handoff_command(?KV_W1C_PUT_REQ{}=Request, Sender, State) ->
    {noreply, NewState} = handle_command(Request, Sender, State),
    {forward, NewState};

%% Handle all unspecified cases locally without forwarding
handle_handoff_command(Req, Sender, State) ->
    handle_command(Req, Sender, State).

%% callback used by dynamic ring sizing to determine where
%% requests should be forwarded. Puts/deletes are forwarded
%% during the operation, all other requests are not
request_hash(?KV_PUT_REQ{bkey=BKey}) ->
    riak_core_util:chash_key(BKey);
request_hash(?KV_DELETE_REQ{bkey=BKey}) ->
    riak_core_util:chash_key(BKey);
request_hash(_Req) ->
    undefined.

handoff_starting({_HOType, TargetNode}=_X, State=#state{handoffs_rejected=RejectCount}) ->
    MaxRejects = app_helper:get_env(riak_kv, handoff_rejected_max, 6),
    case MaxRejects =< RejectCount orelse ?YZ_SHOULD_HANDOFF(_X) of
        true ->
            {true, State#state{in_handoff=true, handoff_target=TargetNode}};
        false ->
            {false, State#state{in_handoff=false, handoff_target=undefined, handoffs_rejected=RejectCount + 1 }}
    end.

%% @doc Optional callback that is exported, but not part of the behaviour.
handoff_started(SrcPartition, WorkerPid) ->
    case maybe_get_vnode_lock(SrcPartition, WorkerPid) of
        ok ->
            FoldOpts = [{iterator_refresh, true}],
            {ok, FoldOpts};
        max_concurrency -> {error, max_concurrency}
    end.

handoff_cancelled(State) ->
    {ok, State#state{in_handoff=false, handoff_target=undefined}}.

handoff_finished(_TargetNode, State) ->
    {ok, State#state{in_handoff=false, handoff_target=undefined}}.

handle_handoff_data(BinObj, State) ->
    try
        {BKey, Val} = decode_binary_object(BinObj),
        {B, K} = BKey,
        case do_diffobj_put(BKey, riak_object:from_binary(B, K, Val),
                            State) of
            {ok, UpdModState} ->
                {reply, ok, State#state{modstate=UpdModState}};
            {error, Reason, UpdModState} ->
                {reply, {error, Reason}, State#state{modstate=UpdModState}}
        end
    catch Error:Reason2 ->
            lager:warning("Unreadable object discarded in handoff: ~p:~p",
                          [Error, Reason2]),
            {reply, ok, State}
    end.

encode_handoff_item({B, K}, V) ->
    %% before sending data to another node change binary version
    %% to one supported by the cluster. This way we don't send
    %% unsupported formats to old nodes
    ObjFmt = riak_core_capability:get({riak_kv, object_format}, v0),
    try
        Value  = riak_object:to_binary_version(ObjFmt, B, K, V),
        encode_binary_object(B, K, Value)
    catch Error:Reason ->
            lager:warning("Handoff encode failed: ~p:~p",
                          [Error,Reason]),
            corrupted
    end.

set_vnode_forwarding(Forward, State) ->
    State#state{forward=Forward}.

is_empty(State=#state{mod=Mod, modstate=ModState}) ->
    IsEmpty = Mod:is_empty(ModState),
    case IsEmpty of
        true ->
            {true, State};
        false ->
            Size = maybe_calc_handoff_size(State),
            {false, Size, State}
    end.

maybe_calc_handoff_size(#state{mod=Mod,modstate=ModState}) ->
    {ok, Capabilities} = Mod:capabilities(ModState),
    case lists:member(size, Capabilities) of
        true -> Mod:data_size(ModState);
        false -> undefined
    end.

delete(State=#state{status_mgr_pid=StatusMgr, mod=Mod, modstate=ModState}) ->
    %% clear vnodeid first, if drop removes data but fails
    %% want to err on the side of creating a new vnodeid
    {ok, cleared} = clear_vnodeid(StatusMgr),
    UpdModState = case Mod:drop(ModState) of
                      {ok, S} ->
                          S;
                      {error, Reason, S2} ->
                          lager:error("Failed to drop ~p. Reason: ~p~n", [Mod, Reason]),
                          S2
                  end,
    case State#state.hashtrees of
        undefined ->
            ok;
        HT ->
            riak_kv_index_hashtree:destroy(HT)
    end,
    {ok, State#state{modstate=UpdModState,vnodeid=undefined,hashtrees=undefined}}.

terminate(_Reason, #state{mod=Mod, modstate=ModState}) ->
    Mod:stop(ModState),
    ok.

handle_info({{w1c_async_put, From, Type, Bucket, Key, EncodedVal, StartTS} = _Context, Reply},
            State=#state{idx=Idx}) ->
    update_hashtree(Bucket, Key, EncodedVal, State),
    riak_core_vnode:reply(From, ?KV_W1C_PUT_REPLY{reply=Reply, type=Type}),
    update_vnode_stats(vnode_put, Idx, StartTS),
    {ok, State};

handle_info({set_concurrency_limit, Lock, Limit}, State) ->
    try_set_concurrency_limit(Lock, Limit),
    {ok, State};

handle_info({ensemble_ping, From}, State) ->
    riak_ensemble_backend:pong(From),
    {ok, State};

handle_info({ensemble_get, Key, From}, State=#state{idx=Idx, forward=Fwd}) ->
    case Fwd of
        undefined ->
            {reply, {r, Retval, _, _}, State2} = do_get(undefined, Key, undefined, State),
            Reply = case Retval of
                        {ok, Obj} ->
                            Obj;
                        _ ->
                            notfound
                    end,
            riak_kv_ensemble_backend:reply(From, Reply),
            {ok, State2};
        Fwd when is_atom(Fwd) ->
            forward_get({Idx, Fwd}, Key, From),
            {ok, State}
    end;

handle_info({ensemble_put, Key, Obj, From}, State=#state{handoff_target=HOTarget,
                                                         idx=Idx,
                                                         forward=Fwd}) ->
    case Fwd of
        undefined ->
            {Result, State2} = actual_put_tracked(Key, Obj, [], false, undefined, State),
            Reply = case Result of
                        {dw, _Idx, _Obj, _ReqID} ->
                            Obj;
                        {dw, _Idx, _ReqID} ->
                            Obj;
                        {fail, _Idx, _ReqID} ->
                            failed
                    end,
            ((Reply =/= failed) and (HOTarget =/= undefined)) andalso raw_put(HOTarget, Key, Obj),
            riak_kv_ensemble_backend:reply(From, Reply),
            {ok, State2};
        Fwd when is_atom(Fwd) ->
            forward_put({Idx, Fwd}, Key, Obj, From),
            {ok, State}
    end;

handle_info({raw_forward_put, Key, Obj, From}, State) ->
    {Result, State2} = actual_put_tracked(Key, Obj, [], false, undefined, State),
    Reply = case Result of
                {dw, _Idx, _Obj, _ReqID} ->
                    Obj;
                {dw, _Idx, _ReqID} ->
                    Obj;
                {fail, _Idx, _ReqID} ->
                    failed
            end,
    riak_kv_ensemble_backend:reply(From, Reply),
    {ok, State2};
handle_info({raw_forward_get, Key, From}, State) ->
    {reply, {r, Retval, _, _}, State2} = do_get(undefined, Key, undefined, State),
    Reply = case Retval of
                {ok, Obj} ->
                    Obj;
                _ ->
                    notfound
            end,
    riak_kv_ensemble_backend:reply(From, Reply),
    {ok, State2};
handle_info({raw_put, Key, Obj}, State) ->
    {_, State2} = actual_put_tracked(Key, Obj, [], false, undefined, State),
    {ok, State2};

handle_info(retry_create_hashtree, State=#state{hashtrees=undefined}) ->
    State2 = maybe_create_hashtrees(State),
    case State2#state.hashtrees of
        undefined ->
            ok;
        _ ->
            lager:info("riak_kv/~p: successfully started index_hashtree on retry",
                       [State#state.idx])
    end,
    {ok, State2};
handle_info(retry_create_hashtree, State) ->
    {ok, State};
handle_info({'DOWN', _, _, Pid, _}, State=#state{hashtrees=Pid}) ->
    State2 = State#state{hashtrees=undefined},
    State3 = maybe_create_hashtrees(State2),
    {ok, State3};
handle_info({'DOWN', _, _, _, _}, State) ->
    {ok, State};
handle_info({final_delete, BKey, RObjHash}, State = #state{mod=Mod, modstate=ModState}) ->
    UpdState = case do_get_term(BKey, Mod, ModState) of
                   {{ok, RObj}, ModState1} ->
                       case delete_hash(RObj) of
                           RObjHash ->
                               do_backend_delete(BKey, RObj, State#state{modstate=ModState1});
                         _ ->
                               State#state{modstate=ModState1}
                       end;
                   {{error, _}, ModState1} ->
                       State#state{modstate=ModState1}
               end,
    {ok, UpdState};
handle_info({counter_lease, {FromPid, VnodeId, NewLease}}, State=#state{status_mgr_pid=FromPid, vnodeid=VnodeId}) ->
    #state{counter=CounterState} = State,
    CS1 = CounterState#counter_state{lease=NewLease, leasing=false},
    State2 = State#state{counter=CS1},
    {ok, State2};
handle_info({counter_lease, {FromPid, NewVnodeId, NewLease}}, State=#state{status_mgr_pid=FromPid, idx=Idx}) ->
    %% Lease rolled over MAX_INT (new vnodeid signifies this) so reset counter
    #state{counter=CounterState} = State,
    CS1 = CounterState#counter_state{lease=NewLease, leasing=false, cnt=1},
    State2 = State#state{vnodeid=NewVnodeId, counter=CS1},
    lager:info("New Vnode id for ~p. Epoch counter rolled over.", [Idx]),
    {ok, State2}.

handle_exit(Pid, Reason, State=#state{status_mgr_pid=Pid, idx=Index, counter=CntrState}) ->
    lager:error("Vnode status manager exit ~p", [Reason]),
    %% The status manager died, start a new one
    #counter_state{lease_size=LeaseSize, leasing=Leasing, use=UseEpochCounter} = CntrState,
    {ok, NewPid} = riak_kv_vnode_status_mgr:start_link(self(), Index, UseEpochCounter),

    if Leasing ->
            %% Crashed when getting a lease, try again pathalogical
            %% bad case here is that the lease gets to disk and the
            %% manager crashes, meaning an ever growing lease/new ids
            ok = riak_kv_vnode_status_mgr:lease_counter(NewPid, LeaseSize);
       ?ELSE ->
            ok
    end,
    {noreply, State#state{status_mgr_pid=NewPid}};
handle_exit(_Pid, Reason, State) ->
    %% A linked processes has died so the vnode
    %% process should take appropriate action here.
    %% The default behavior is to crash the vnode
    %% process so that it can be respawned
    %% by riak_core_vnode_master to prevent
    %% messages from stacking up on the process message
    %% queue and never being processed.
    lager:error("Linked process exited. Reason: ~p", [Reason]),
    {stop, linked_process_crash, State}.

%% Optional Callback. A node is about to exit. Ensure that this node doesn't
%% have any current ensemble members.
ready_to_exit() ->
    [] =:= riak_kv_ensembles:local_ensembles().

%% @private
forward_put({Idx, Node}, Key, Obj, From) ->
    Proxy = riak_core_vnode_proxy:reg_name(riak_kv_vnode, Idx, Node),
    riak_core_send_msg:bang_unreliable(Proxy, {raw_forward_put, Key, Obj, From}),
    ok.

%% @private
forward_get({Idx, Node}, Key, From) ->
    Proxy = riak_core_vnode_proxy:reg_name(riak_kv_vnode, Idx, Node),
    riak_core_send_msg:bang_unreliable(Proxy, {raw_forward_get, Key, From}),
    ok.

%% @private
raw_put({Idx, Node}, Key, Obj) ->
    Proxy = riak_core_vnode_proxy:reg_name(riak_kv_vnode, Idx, Node),
    %% Note: This cannot be bang_unreliable. Don't change.
    Proxy ! {raw_put, Key, Obj},
    ok.

%% @private
%% upon receipt of a client-initiated put
do_put(Sender, {Bucket,_Key}=BKey, RObj, ReqID, StartTime, Options, State) ->
    BProps =  case proplists:get_value(bucket_props, Options) of
                  undefined ->
                      riak_core_bucket:get_bucket(Bucket);
                  Props ->
                      Props
              end,
    PruneTime = case proplists:get_value(rr, Options, false) of
                    true ->
                        undefined;
                    false ->
                        StartTime
                end,
    Coord = proplists:get_value(coord, Options, false),
    CRDTOp = proplists:get_value(counter_op, Options, proplists:get_value(crdt_op, Options, undefined)),
    PutArgs = #putargs{returnbody=proplists:get_value(returnbody,Options,false) orelse Coord,
                       coord=Coord,
                       lww=proplists:get_value(last_write_wins, BProps, false),
                       bkey=BKey,
                       robj=RObj,
                       reqid=ReqID,
                       bprops=BProps,
                       starttime=StartTime,
                       prunetime=PruneTime,
                       crdt_op = CRDTOp},
    {PrepPutRes, UpdPutArgs, State2} = prepare_put(State, PutArgs),
    {Reply, UpdState} = perform_put(PrepPutRes, State2, UpdPutArgs),
    riak_core_vnode:reply(Sender, Reply),

    update_index_write_stats(UpdPutArgs#putargs.is_index, UpdPutArgs#putargs.index_specs),
    {Reply, UpdState}.

do_backend_delete(BKey, RObj, State = #state{idx = Idx,
                                             mod = Mod,
                                             modstate = ModState}) ->
    %% object is a tombstone or all siblings are tombstones
    %% Calculate the index specs to remove...
    %% JDM: This should just be a tombstone by this point, but better
    %% safe than sorry.
    IndexSpecs = riak_object:diff_index_specs(undefined, RObj),

    %% Do the delete...
    {Bucket, Key} = BKey,
    case Mod:delete(Bucket, Key, IndexSpecs, ModState) of
        {ok, UpdModState} ->
            ?INDEX(RObj, delete, Idx),
            delete_from_hashtree(Bucket, Key, State),
            maybe_cache_evict(BKey, State),
            update_index_delete_stats(IndexSpecs),
            State#state{modstate = UpdModState};
        {error, _Reason, UpdModState} ->
            State#state{modstate = UpdModState}
    end.

%% Compute a hash of the deleted object
delete_hash(RObj) ->
    erlang:phash2(RObj, 4294967296).

prepare_put(State=#state{vnodeid=VId,
                         mod=Mod,
                         modstate=ModState},
            PutArgs=#putargs{bkey={Bucket, _Key},
                             lww=LWW,
                             coord=Coord,
                             robj=RObj,
                             starttime=StartTime}) ->
    %% Can we avoid reading the existing object? If this is not an
    %% index backend, and the bucket is set to last-write-wins, then
    %% no need to incur additional get. Otherwise, we need to read the
    %% old object to know how the indexes have changed.
    {ok, Capabilities} = Mod:capabilities(Bucket, ModState),
    IndexBackend = lists:member(indexes, Capabilities),
    case LWW andalso not IndexBackend of
        true ->
            ObjToStore =
                case Coord of
                    true ->
                        %% Do we need to use epochs here? I guess we
                        %% don't care, and since we don't read, we
                        %% can't.
                        riak_object:increment_vclock(RObj, VId, StartTime);
                    false ->
                        RObj
                end,
            {{true, ObjToStore}, PutArgs#putargs{is_index = false}, State};
        false ->
            prepare_put(State, PutArgs, IndexBackend)
    end.
prepare_put(State=#state{mod=Mod,
                         modstate=ModState,
                         idx=Idx,
                         md_cache=MDCache},
            PutArgs=#putargs{bkey={Bucket, Key}=BKey,
                             robj=RObj,
                             bprops=BProps,
                             coord=Coord,
                             lww=LWW,
                             starttime=StartTime,
                             prunetime=PruneTime,
                             crdt_op = CRDTOp},
            IndexBackend) ->
    {CacheClock, CacheData} = maybe_check_md_cache(MDCache, BKey),

    RequiresGet =
        case CacheClock of
            undefined ->
                true;
            Clock ->
                %% We need to perform a local get, to merge contents,
                %% if the local object has events unseen by the
                %% incoming object. If the incoming object descends
                %% the cache (i.e. has seen all its events) no need to
                %% do a local get and merge, just overwrite.
                not riak_object:vclock_descends(RObj, Clock)
        end,
    GetReply =
        case RequiresGet of
            true ->
                case do_get_object(Bucket, Key, Mod, ModState) of
                    {error, not_found, _UpdModState} ->
                        ok;
                    {ok, TheOldObj, _UpdModState} ->
                        {ok, TheOldObj}
                end;
            false ->
                FakeObj0 = riak_object:new(Bucket, Key, <<>>),
                FakeObj = riak_object:set_vclock(FakeObj0, CacheClock),
                {ok, FakeObj}
        end,
    case GetReply of
        ok ->
            case IndexBackend of
                true ->
                    IndexSpecs = riak_object:index_specs(RObj);
                false ->
                    IndexSpecs = []
            end,
            %% local not found, start a per key epoch
            {EpochId, State2} = new_key_epoch(State),
            case prepare_new_put(Coord, RObj, EpochId, StartTime, CRDTOp) of
                {error, E} ->
                    {{fail, Idx, E}, PutArgs, State2};
                ObjToStore ->
                    {{true, ObjToStore},
                     PutArgs#putargs{index_specs=IndexSpecs,
                                     is_index=IndexBackend}, State2}
            end;
        {ok, OldObj} ->
            {ActorId, State2} = maybe_new_key_epoch(Coord, State, OldObj, RObj),
            case put_merge(Coord, LWW, OldObj, RObj, ActorId, StartTime) of
                {oldobj, OldObj1} ->
                    {{false, OldObj1}, PutArgs, State2};
                {newobj, NewObj} ->
                    AMObj = enforce_allow_mult(NewObj, BProps),
                    IndexSpecs = case IndexBackend of
                                     true ->
                                         case CacheData /= undefined andalso
                                             RequiresGet == false of
                                             true ->
                                                 NewData = riak_object:index_data(AMObj),
                                                 riak_object:diff_index_data(NewData,
                                                                             CacheData);
                                             false ->
                                                 riak_object:diff_index_specs(AMObj,
                                                                              OldObj)
                                         end;
                                     false ->
                                         []
                                 end,
                    ObjToStore = case PruneTime of
                                     undefined ->
                                         AMObj;
                                     _ ->
                                         riak_object:prune_vclock(AMObj, PruneTime, BProps)
                                 end,
                    case handle_crdt(Coord, CRDTOp, ActorId, ObjToStore) of
                        {error, E} ->
                            {{fail, Idx, E}, PutArgs, State2};
                        ObjToStore2 ->
                            {{true, ObjToStore2},
                             PutArgs#putargs{index_specs=IndexSpecs,
                                             is_index=IndexBackend}, State2}
                    end
            end
    end.

%% @Doc in the case that this a co-ordinating put, prepare the object.
%% NOTE the `VId' is a new epoch actor for this object
prepare_new_put(true, RObj, VId, StartTime, undefined) ->
    riak_object:increment_vclock(RObj, VId, StartTime);
prepare_new_put(true, RObj, VId, StartTime, CRDTOp) ->
    VClockUp = riak_object:increment_vclock(RObj, VId, StartTime),
    %% coordinating a _NEW_ crdt operation means
    %% creating + updating the crdt.
    %% Make a new crdt, stuff it in the riak_object
    do_crdt_update(VClockUp, VId, CRDTOp);
prepare_new_put(false, RObj, _VId, _StartTime, _CounterOp) ->
    %% @TODO Not coordindating, not found local, is there an entry for
    %% us in the clock? If so, mark as dirty
    RObj.

handle_crdt(_, undefined, _VId, RObj) ->
    RObj;
handle_crdt(true, CRDTOp, VId, RObj) ->
    do_crdt_update(RObj, VId, CRDTOp);
handle_crdt(false, _CRDTOp, _Vid, RObj) ->
    RObj.

do_crdt_update(RObj, VId, CRDTOp) ->
    {Time, Value} = timer:tc(riak_kv_crdt, update, [RObj, VId, CRDTOp]),
    ok = riak_kv_stat:update({vnode_dt_update, get_crdt_mod(CRDTOp), Time}),
    Value.

get_crdt_mod(Int) when is_integer(Int) -> ?COUNTER_TYPE;
get_crdt_mod(#crdt_op{mod=Mod}) -> Mod;
get_crdt_mod(Atom) when is_atom(Atom) -> Atom.

perform_put({fail, _, _}=Reply, State, _PutArgs) ->
    {Reply, State};
perform_put({false, Obj},
            #state{idx=Idx}=State,
            #putargs{returnbody=true,
                     reqid=ReqID}) ->
    {{dw, Idx, Obj, ReqID}, State};
perform_put({false, _Obj},
            #state{idx=Idx}=State,
            #putargs{returnbody=false,
                     reqid=ReqId}) ->
    {{dw, Idx, ReqId}, State};
perform_put({true, Obj},
            State,
            #putargs{returnbody=RB,
                     bkey=BKey,
                     reqid=ReqID,
                     index_specs=IndexSpecs}) ->
    {Reply, State2} = actual_put(BKey, Obj, IndexSpecs, RB, ReqID, State),
    {Reply, State2}.

actual_put(BKey={Bucket, Key}, Obj, IndexSpecs, RB, ReqID,
           State=#state{idx=Idx,
                        mod=Mod,
                        modstate=ModState}) ->
    case encode_and_put(Obj, Mod, Bucket, Key, IndexSpecs, ModState,
                       do_max_check) of
        {{ok, UpdModState}, EncodedVal} ->
            update_hashtree(Bucket, Key, EncodedVal, State),
            maybe_cache_object(BKey, Obj, State),
            ?INDEX(Obj, put, Idx),
            case RB of
                true ->
                    Reply = {dw, Idx, Obj, ReqID};
                false ->
                    Reply = {dw, Idx, ReqID}
            end;
        {{error, Reason, UpdModState}, _EncodedVal} ->
            Reply = {fail, Idx, Reason}
    end,
    {Reply, State#state{modstate=UpdModState}}.

actual_put_tracked(BKey, Obj, IndexSpecs, RB, ReqId, State) ->
    StartTS = os:timestamp(),
    Result = actual_put(BKey, Obj, IndexSpecs, RB, ReqId, State),
    update_vnode_stats(vnode_put, State#state.idx, StartTS),
    Result.

do_reformat({Bucket, Key}=BKey, State=#state{mod=Mod, modstate=ModState}) ->
    case do_get_object(Bucket, Key, Mod, ModState) of
        {error, not_found, _UpdModState} ->
            Reply = {error, not_found},
            UpdState = State;
        {ok, RObj, _UpdModState} ->
            %% since it is assumed capabilities have been properly set
            %% to the desired version, to reformat, all we need to do
            %% is submit a new write
            PutArgs = #putargs{returnbody=false,
                               bkey=BKey,
                               reqid=undefined,
                               index_specs=[]},
            case perform_put({true, RObj}, State, PutArgs) of
                {{fail, _, Reason}, UpdState}  ->
                    Reply = {error, Reason};
                {_, UpdState} ->
                    Reply = ok
            end
    end,
    {Reply, UpdState}.

%% @private
%% enforce allow_mult bucket property so that no backend ever stores
%% an object with multiple contents if allow_mult=false for that bucket
enforce_allow_mult(Obj, BProps) ->
    case proplists:get_value(allow_mult, BProps) of
        true -> Obj;
        _ ->
            case riak_object:get_contents(Obj) of
                [_] -> Obj;
                Mult ->
                    {MD, V} = select_newest_content(Mult),
                    riak_object:set_contents(Obj, [{MD, V}])
            end
    end.

%% @private
%% choose the latest content to store for the allow_mult=false case
select_newest_content(Mult) ->
    hd(lists:sort(
         fun({MD0, _}, {MD1, _}) ->
                 riak_core_util:compare_dates(
                   dict:fetch(<<"X-Riak-Last-Modified">>, MD0),
                   dict:fetch(<<"X-Riak-Last-Modified">>, MD1))
         end,
         Mult)).

%% @private
put_merge(false, true, _CurObj, UpdObj, _VId, _StartTime) -> % coord=false, LWW=true
    %% @TODO Do we need to mark the clock dirty here? I think so
    %% @TODO Check the clock of the incoming object, if it is more advanced
    %% for our actor than we are then something is amiss, and we need
    %% to mark the actor as dirty for this key
    {newobj, UpdObj};
put_merge(false, false, CurObj, UpdObj, _VId, _StartTime) -> % coord=false, LWW=false
    %% a downstream merge, or replication of a coordinated PUT
    %% Merge the value received with local replica value
    %% and store the value IFF it is different to what we already have
    %%
    %% @TODO Check the clock of the incoming object, if it is more advanced
    %% for our actor than we are then something is amiss, and we need
    %% to mark the actor as dirty for this key
    ResObj = riak_object:syntactic_merge(CurObj, UpdObj),
    case riak_object:equal(ResObj, CurObj) of
        true ->
            {oldobj, CurObj};
        false ->
            {newobj, ResObj}
    end;
put_merge(true, LWW, CurObj, UpdObj, VId, StartTime) ->
    %% @TODO If the current object has a dirty clock, we need to start
    %% a new per key epoch and mark clock as clean.
    {newobj, riak_object:update(LWW, CurObj, UpdObj, VId, StartTime)}.

%% @private
do_get(_Sender, BKey, ReqID,
       State=#state{idx=Idx, mod=Mod, modstate=ModState}) ->
    StartTS = os:timestamp(),
    {Retval, ModState1} = do_get_term(BKey, Mod, ModState),
    case Retval of
        {ok, Obj} ->
            maybe_cache_object(BKey, Obj, State);
        _ ->
            ok
    end,
    update_vnode_stats(vnode_get, Idx, StartTS),
    {reply, {r, Retval, Idx, ReqID}, State#state{modstate=ModState1}}.

%% @private
-spec do_get_term({binary(), binary()}, atom(), tuple()) ->
                         {{ok, riak_object:riak_object()}, tuple()} |
                         {{error, notfound}, tuple()} |
                         {{error, any()}, tuple()}.
do_get_term({Bucket, Key}, Mod, ModState) ->
    case do_get_object(Bucket, Key, Mod, ModState) of
        {ok, Obj, UpdModState} ->
            {{ok, Obj}, UpdModState};
        %% @TODO Eventually it would be good to
        %% make the use of not_found or notfound
        %% consistent throughout the code.
        {error, not_found, UpdModState} ->
            {{error, notfound}, UpdModState};
        {error, Reason, UpdModState} ->
            {{error, Reason}, UpdModState};
        Err ->
            Err
    end.

do_get_binary(Bucket, Key, Mod, ModState) ->
    case uses_r_object(Mod, ModState, Bucket) of
        true ->
            Mod:get_object(Bucket, Key, true, ModState);
        false ->
            Mod:get(Bucket, Key, ModState)
    end.

do_get_object(Bucket, Key, Mod, ModState) ->
    case uses_r_object(Mod, ModState, Bucket) of
        true ->
            %% Non binary returns do not trigger size warnings
            Mod:get_object(Bucket, Key, false, ModState);
        false ->
            case do_get_binary(Bucket, Key, Mod, ModState) of
                {ok, ObjBin, _UpdModState} ->
                    BinSize = size(ObjBin),
                    WarnSize = app_helper:get_env(riak_kv, warn_object_size),
                    case BinSize > WarnSize of
                        true ->
                            lager:warning("Read large object ~p/~p (~p bytes)",
                                          [Bucket, Key, BinSize]);
                        false ->
                            ok
                    end,
                    try
                        case riak_object:from_binary(Bucket, Key, ObjBin) of
                            {error, Reason} ->
                                throw(Reason);
                            RObj ->
                                {ok, RObj, _UpdModState}
                        end
                    catch _:_ ->
                            lager:warning("Unreadable object ~p/~p discarded",
                                          [Bucket,Key]),
                            {error, not_found, _UpdModState}
                    end;
                Else ->
                    Else
            end
    end.

%% @private
%% @doc This is a generic function for operations that involve
%% listing things from the backend. Examples are listing buckets,
%% listing keys, or doing secondary index queries.
list(FoldFun, FinishFun, Mod, ModFun, ModState, Opts, Buffer) ->
    case Mod:ModFun(FoldFun, Buffer, Opts, ModState) of
        {ok, Acc} ->
            FinishFun(Acc);
        {async, AsyncWork} ->
            {async, AsyncWork}
    end.

%% @private
fold_fun(buckets, BufferMod, none, _Extra) ->
    fun(Bucket, Buffer) ->
            BufferMod:add(Bucket, Buffer)
    end;
fold_fun(buckets, BufferMod, Filter, _Extra) ->
    fun(Bucket, Buffer) ->
            case Filter(Bucket) of
                true ->
                    BufferMod:add(Bucket, Buffer);
                false ->
                    Buffer
            end
    end;
fold_fun(keys, BufferMod, none, undefined) ->
    fun(_, Key, Buffer) ->
            BufferMod:add(Key, Buffer)
    end;
fold_fun(keys, BufferMod, none, {Bucket, Index, N, NumPartitions}) ->
    fun(_, Key, Buffer) ->
            Hash = riak_core_util:chash_key({Bucket, Key}),
            case riak_core_ring:future_index(Hash, Index, N, NumPartitions, NumPartitions) of
                Index ->
                    BufferMod:add(Key, Buffer);
                _ ->
                    Buffer
            end
    end;
fold_fun(keys, BufferMod, Filter, undefined) ->
    fun(_, Key, Buffer) ->
            case Filter(Key) of
                true ->
                    BufferMod:add(Key, Buffer);
                false ->
                    Buffer
            end
    end;
fold_fun(keys, BufferMod, Filter, {Bucket, Index, N, NumPartitions}) ->
    fun(_, Key, Buffer) ->
            Hash = riak_core_util:chash_key({Bucket, Key}),
            case riak_core_ring:future_index(Hash, Index, N, NumPartitions, NumPartitions) of
                Index ->
                    case Filter(Key) of
                        true ->
                            BufferMod:add(Key, Buffer);
                        false ->
                            Buffer
                    end;
                _ ->
                    Buffer
            end
    end.

%% @private
result_fun(Sender) ->
    fun(Items) ->
            riak_core_vnode:reply(Sender, Items)
    end.

%% @private
result_fun(Bucket, Sender) ->
    fun(Items) ->
            riak_core_vnode:reply(Sender, {Bucket, Items})
    end.

fold_extras_keys(Index, Bucket) ->
    case app_helper:get_env(riak_kv, fold_preflist_filter, false) of
        true ->
            {ok, R} = riak_core_ring_manager:get_my_ring(),
            NValMap = nval_map(R),
            N = case lists:keyfind(Bucket, 1, NValMap) of
                    false -> riak_core_bucket:default_object_nval();
                    {Bucket, NVal} -> NVal
                end,
            NumPartitions = riak_core_ring:num_partitions(R),
            {Bucket, Index, N, NumPartitions};
        false ->
            undefined
    end.

%% wait for acknowledgement that results were received before
%% continuing, as a way of providing backpressure for processes that
%% can't handle results as fast as we can send them
result_fun_ack(Bucket, Sender) ->
    fun(Items) ->
            Monitor = riak_core_vnode:monitor(Sender),
            riak_core_vnode:reply(Sender, {{self(), Monitor}, Bucket, Items}),
            receive
                {Monitor, ok} ->
                    erlang:demonitor(Monitor, [flush]);
                {Monitor, stop_fold} ->
                    erlang:demonitor(Monitor, [flush]),
                    throw(stop_fold);
                {'DOWN', Monitor, process, _Pid, _Reason} ->
                    throw(receiver_down)
            end
    end.

%% @doc If a listkeys request sends a result of `{From, Bucket,
%% Items}', that means it wants acknowledgement of those items before
%% it will send more.  Call this function with that `From' to trigger
%% the next batch.
-spec ack_keys(From::{pid(), reference()}) -> term().
ack_keys({Pid, Ref}) ->
    Pid ! {Ref, ok}.

stop_fold({Pid, Ref}) ->
    Pid ! {Ref, stop_fold}.

%% @private
finish_fun(BufferMod, Sender) ->
    fun(Buffer) ->
            finish_fold(BufferMod, Buffer, Sender)
    end.

%% @private
finish_fold(BufferMod, Buffer, Sender) ->
    BufferMod:flush(Buffer),
    riak_core_vnode:reply(Sender, done).

%% @private
do_delete(BKey, State) ->
    Mod = State#state.mod,
    ModState = State#state.modstate,
    Idx = State#state.idx,
    DeleteMode = State#state.delete_mode,

    %% Get the existing object.
    case do_get_term(BKey, Mod, ModState) of
        {{ok, RObj}, UpdModState} ->
            %% Object exists, check if it should be deleted.
            case riak_kv_util:obj_not_deleted(RObj) of
                undefined ->
                    case DeleteMode of
                        keep ->
                            %% keep tombstones indefinitely
                            {reply, {fail, Idx, del_mode_keep},
                             State#state{modstate=UpdModState}};
                        immediate ->
                            UpdState = do_backend_delete(BKey, RObj,
                                                         State#state{modstate=UpdModState}),
                            {reply, {del, Idx, del_mode_immediate}, UpdState};
                        Delay when is_integer(Delay) ->
                            erlang:send_after(Delay, self(),
                                              {final_delete, BKey,
                                               delete_hash(RObj)}),
                            %% Nothing checks these messages - will just reply
                            %% del for now until we can refactor.
                            {reply, {del, Idx, del_mode_delayed},
                             State#state{modstate=UpdModState}}
                    end;
                _ ->
                    %% not a tombstone or not all siblings are tombstones
                    {reply, {fail, Idx, not_tombstone}, State#state{modstate=UpdModState}}
            end;
        {{error, notfound}, UpdModState} ->
            %% does not exist in the backend
            {reply, {fail, Idx, not_found}, State#state{modstate=UpdModState}}
    end.

%% @private
do_fold(Fun, Acc0, Sender, ReqOpts, State=#state{async_folding=AsyncFolding,
                                                 mod=Mod,
                                                 modstate=ModState}) ->
    {ok, Capabilities} = Mod:capabilities(ModState),
    Opts0 = maybe_enable_async_fold(AsyncFolding, Capabilities, ReqOpts),
    Opts = maybe_enable_iterator_refresh(Capabilities, Opts0),
    case Mod:fold_objects(Fun, Acc0, Opts, ModState) of
        {ok, Acc} ->
            {reply, Acc, State};
        {async, Work} ->
            FinishFun =
                fun(Acc) ->
                        riak_core_vnode:reply(Sender, Acc)
                end,
            {async, {fold, Work, FinishFun}, Sender, State};
        ER ->
            {reply, ER, State}
    end.

%% @private
maybe_enable_async_fold(AsyncFolding, Capabilities, Opts) ->
    AsyncBackend = lists:member(async_fold, Capabilities),
    case AsyncFolding andalso AsyncBackend of
        true ->
            [async_fold|Opts];
        false ->
            Opts
    end.

%% @private
maybe_enable_iterator_refresh(Capabilities, Opts) ->
    Refresh = app_helper:get_env(riak_kv, iterator_refresh, true),
    case Refresh andalso lists:member(iterator_refresh, Capabilities) of
        true ->
            Opts;
        false ->
            lists:keydelete(iterator_refresh, 1, Opts)
    end.

%% @private
do_get_vclocks(KeyList,_State=#state{mod=Mod,modstate=ModState}) ->
    [{BKey, do_get_vclock(BKey,Mod,ModState)} || BKey <- KeyList].
%% @private
do_get_vclock({Bucket, Key}, Mod, ModState) ->
    case do_get_object(Bucket, Key, Mod, ModState) of
        {error, not_found, _UpdModState} -> vclock:fresh();
        {ok, Obj, _UpdModState} -> riak_object:vclock(Obj)
    end.

%% @private
%% upon receipt of a handoff datum, there is no client FSM
do_diffobj_put({Bucket, Key}=BKey, DiffObj,
               StateData=#state{mod=Mod,
                                modstate=ModState,
                                idx=Idx}) ->
    StartTS = os:timestamp(),
    {ok, Capabilities} = Mod:capabilities(Bucket, ModState),
    IndexBackend = lists:member(indexes, Capabilities),
    maybe_cache_evict(BKey, StateData),
    case do_get_object(Bucket, Key, Mod, ModState) of
        {error, not_found, _UpdModState} ->
            case IndexBackend of
                true ->
                    IndexSpecs = riak_object:index_specs(DiffObj);
                false ->
                    IndexSpecs = []
            end,
            case encode_and_put(DiffObj, Mod, Bucket, Key,
                                IndexSpecs, ModState, no_max_check) of
                {{ok, _UpdModState} = InnerRes, _EncodedVal} ->
                    update_hashtree(Bucket, Key, DiffObj, StateData),
                    update_index_write_stats(IndexBackend, IndexSpecs),
                    update_vnode_stats(vnode_put, Idx, StartTS),
                    ?INDEX(DiffObj, handoff, Idx),
                    InnerRes;
                {InnerRes, _Val} ->
                    InnerRes
            end;
        {ok, OldObj, _UpdModState} ->
            %% Merge handoff values with the current - possibly discarding
            %% if out of date.  Ok to set VId/Starttime undefined as
            %% they are not used for non-coordinating puts.
            case put_merge(false, false, OldObj, DiffObj, undefined, undefined) of
                {oldobj, _} ->
                    {ok, ModState};
                {newobj, NewObj} ->
                    AMObj = enforce_allow_mult(NewObj, riak_core_bucket:get_bucket(Bucket)),
                    case IndexBackend of
                        true ->
                            IndexSpecs = riak_object:diff_index_specs(AMObj, OldObj);
                        false ->
                            IndexSpecs = []
                    end,
                    case encode_and_put(AMObj, Mod, Bucket, Key,
                                        IndexSpecs, ModState, no_max_check) of
                        {{ok, _UpdModState} = InnerRes, _EncodedVal} ->
                            update_hashtree(Bucket, Key, AMObj, StateData),
                            update_index_write_stats(IndexBackend, IndexSpecs),
                            update_vnode_stats(vnode_put, Idx, StartTS),
                            ?INDEX(AMObj, handoff, Idx),
                            InnerRes;
                        {InnerRes, _EncodedVal} ->
                            InnerRes
                    end
            end
    end.

-spec update_hashtree(binary(), binary(),
                      riak_object:riak_object() | binary(),
                      state()) -> ok.
update_hashtree(_Bucket, _Key, _RObj, #state{hashtrees=undefined}) ->
    ok;
update_hashtree(Bucket, Key, BinObj, State) when is_binary(BinObj) ->
    RObj = riak_object:from_binary(Bucket, Key, BinObj),
    update_hashtree(Bucket, Key, RObj, State);
update_hashtree(Bucket, Key, RObj, #state{hashtrees=Trees}) ->
    Items = [{object, {Bucket, Key}, RObj}],
    case get_hashtree_token() of
        true ->
            riak_kv_index_hashtree:async_insert(Items, [], Trees),
            ok;
        false ->
            riak_kv_index_hashtree:insert(Items, [], Trees),
            put(hashtree_tokens, max_hashtree_tokens()),
            ok
    end.

delete_from_hashtree(Bucket, Key, #state{hashtrees=Trees})->
    Items = [{object, {Bucket, Key}}],
    case get_hashtree_token() of
        true ->
            riak_kv_index_hashtree:async_delete(Items, Trees),
            ok;
        false ->
            riak_kv_index_hashtree:delete(Items, Trees),
            put(hashtree_tokens, max_hashtree_tokens()),
            ok
    end.

get_hashtree_token() ->
    Tokens = get(hashtree_tokens),
    case Tokens of
        undefined ->
            put(hashtree_tokens, max_hashtree_tokens() - 1),
            true;
        N when N > 0 ->
            put(hashtree_tokens, Tokens - 1),
            true;
        _ ->
            false
    end.

-spec max_hashtree_tokens() -> pos_integer().
max_hashtree_tokens() ->
    app_helper:get_env(riak_kv,
                       anti_entropy_max_async,
                       ?DEFAULT_HASHTREE_TOKENS).

%% @private Get the vnodeid, assigning and storing if necessary.  Also
%% get the current op counter, using the (new?) threshold to assign
%% and store a new leased counter if needed. NOTE: this is different
%% to the previous function, as it will now _always_ store a new
%% status to disk as it will grab a new lease.
%%
%%  @TODO document the need for, and invariants of the counter
-spec get_vnodeid_and_counter(pid(), non_neg_integer(), boolean()) ->
                                     {ok, {vnodeid(), #counter_state{}}} |
                                     {error, Reason::term()}.
get_vnodeid_and_counter(StatusMgr, CounterLeaseSize, UseEpochCounter) ->
    {ok, {VId, Counter, Lease}} = riak_kv_vnode_status_mgr:get_vnodeid_and_counter(StatusMgr, CounterLeaseSize),
    {ok, {VId, #counter_state{cnt=Counter, lease=Lease, lease_size=CounterLeaseSize, use=UseEpochCounter}}}.

%% Clear the vnodeid - returns {ok, cleared}
clear_vnodeid(StatusMgr) ->
    riak_kv_vnode_status_mgr:clear_vnodeid(StatusMgr).

%% @private
wait_for_vnode_status_results([], _ReqId, Acc) ->
    Acc;
wait_for_vnode_status_results(PrefLists, ReqId, Acc) ->
    receive
        {ReqId, {vnode_status, Index, Status}} ->
            UpdPrefLists = proplists:delete(Index, PrefLists),
            wait_for_vnode_status_results(UpdPrefLists,
                                          ReqId,
                                          [{Index, Status} | Acc]);
         _ ->
            wait_for_vnode_status_results(PrefLists, ReqId, Acc)
    end.

%% @private
-spec update_vnode_stats(vnode_get | vnode_put, partition(), erlang:timestamp()) ->
                                ok.
update_vnode_stats(Op, Idx, StartTS) ->
    ok = riak_kv_stat:update({Op, Idx, timer:now_diff( os:timestamp(), StartTS)}).

%% @private
update_index_write_stats(false, _IndexSpecs) ->
    ok;
update_index_write_stats(true, IndexSpecs) ->
    {Added, Removed} = count_index_specs(IndexSpecs),
    ok = riak_kv_stat:update({vnode_index_write, Added, Removed}).

%% @private
update_index_delete_stats(IndexSpecs) ->
    {_Added, Removed} = count_index_specs(IndexSpecs),
    ok = riak_kv_stat:update({vnode_index_delete, Removed}).

%% @private
%% @doc Given a list of index specs, return the number to add and
%% remove.
count_index_specs(IndexSpecs) ->
    %% Count index specs...
    F = fun({add, _, _}, {AddAcc, RemoveAcc}) ->
                {AddAcc + 1, RemoveAcc};
           ({remove, _, _}, {AddAcc, RemoveAcc}) ->
                {AddAcc, RemoveAcc + 1}
        end,
    lists:foldl(F, {0, 0}, IndexSpecs).


nval_map(Ring) ->
    riak_core_bucket:bucket_nval_map(Ring).

%% @private
object_info({Bucket, _Key}=BKey) ->
    Hash = riak_core_util:chash_key(BKey),
    {Bucket, Hash}.

%% @private
%% Encoding and decoding selection:

handoff_data_encoding_method() ->
    riak_core_capability:get({riak_kv, handoff_data_encoding}, encode_zlib).

%% Decode a binary object. We first try to interpret the data as a "new format" object which indicates
%% its encoding method, but if that fails we use the legacy zlib and protocol buffer decoding:
decode_binary_object(BinaryObject) ->
    try binary_to_term(BinaryObject) of
        { Method, BinObj } ->
                                case Method of
                                    encode_raw  -> {B, K, Val} = BinObj,
                                                   BKey = {B, K},
                                                   {BKey, Val};

                                    _           -> lager:error("Invalid handoff encoding ~p", [Method]),
                                                   throw(invalid_handoff_encoding)
                                end;

        _                   ->  lager:error("Request to decode invalid handoff object"),
                                throw(invalid_handoff_object)

    %% An exception means we have a legacy handoff object:
    catch
        _:_                 -> do_zlib_decode(BinaryObject)
    end.

do_zlib_decode(BinaryObject) ->
    DecodedObject = zlib:unzip(BinaryObject),
    PBObj = riak_core_pb:decode_riakobject_pb(DecodedObject),
    BKey = {PBObj#riakobject_pb.bucket,PBObj#riakobject_pb.key},
    {BKey, PBObj#riakobject_pb.val}.

encode_binary_object(Bucket, Key, Value) ->
    Method = handoff_data_encoding_method(),

    case Method of
        encode_raw  -> EncodedObject = { Bucket, Key, iolist_to_binary(Value) },
                       return_encoded_binary_object(Method, EncodedObject);

        %% zlib encoding is a special case, we return the legacy format:
        encode_zlib -> PBEncodedObject = riak_core_pb:encode_riakobject_pb(#riakobject_pb{bucket=Bucket, key=Key, val=Value}),
                       zlib:zip(PBEncodedObject)
    end.

%% Return objects in a consistent form:
return_encoded_binary_object(Method, EncodedObject) ->
    term_to_binary({ Method, EncodedObject }).

-spec encode_and_put(
      Obj::riak_object:riak_object(), Mod::term(), Bucket::riak_object:bucket(),
      Key::riak_object:key(), IndexSpecs::list(), ModState::term(),
       MaxCheckFlag::no_max_check | do_max_check) ->
           {{ok, UpdModState::term()}, EncodedObj::binary()} |
           {{error, Reason::term(), UpdModState::term()}, EncodedObj::binary()}.

encode_and_put(Obj, Mod, Bucket, Key, IndexSpecs, ModState, MaxCheckFlag) ->
    DoMaxCheck = MaxCheckFlag == do_max_check,
    NumSiblings = riak_object:value_count(Obj),
    case DoMaxCheck andalso
         NumSiblings > app_helper:get_env(riak_kv, max_siblings) of
        true ->
            lager:error("Put failure: too many siblings for object ~p/~p (~p)",
                        [Bucket, Key, NumSiblings]),
            {{error, {too_many_siblings, NumSiblings}, ModState},
             undefined};
        false ->
            case NumSiblings > app_helper:get_env(riak_kv, warn_siblings) of
                true ->
                    lager:warning("Too many siblings for object ~p/~p (~p)",
                                  [Bucket, Key, NumSiblings]);
                false ->
                    ok
            end,
            encode_and_put_no_sib_check(Obj, Mod, Bucket, Key, IndexSpecs,
                                        ModState, MaxCheckFlag)
    end.

encode_and_put_no_sib_check(Obj, Mod, Bucket, Key, IndexSpecs, ModState,
                            MaxCheckFlag) ->
    DoMaxCheck = MaxCheckFlag == do_max_check,
    case uses_r_object(Mod, ModState, Bucket) of
        true ->
            %% Non binary returning backends will have to handle size warnings
            %% and errors themselves.
            Mod:put_object(Bucket, Key, IndexSpecs, Obj, ModState);
        false ->
            ObjFmt = riak_core_capability:get({riak_kv, object_format}, v0),
            EncodedVal = riak_object:to_binary(ObjFmt, Obj),
            BinSize = size(EncodedVal),
            %% Report or fail on large objects
            case DoMaxCheck andalso
                 BinSize > app_helper:get_env(riak_kv, max_object_size) of
                true ->
                    lager:error("Put failure: object too large to write ~p/~p ~p bytes",
                                [Bucket, Key, BinSize]),
                    {{error, {too_large, BinSize}, ModState},
                     EncodedVal};
                false ->
                    WarnSize = app_helper:get_env(riak_kv, warn_object_size),
                    case BinSize > WarnSize of
                       true ->
                            lager:warning("Writing very large object " ++
                                          "(~p bytes) to ~p/~p",
                                          [BinSize, Bucket, Key]);
                        false ->
                            ok
                    end,
                    PutRet = Mod:put(Bucket, Key, IndexSpecs, EncodedVal,
                                     ModState),
                    {PutRet, EncodedVal}
            end
    end.

uses_r_object(Mod, ModState, Bucket) ->
    {ok, Capabilities} = Mod:capabilities(Bucket, ModState),
    lists:member(uses_r_object, Capabilities).

sanitize_bkey({{<<"default">>, B}, K}) ->
    {B, K};
sanitize_bkey(BKey) ->
    BKey.

%% @private
%% @doc Unless skipping the background manager, try to acquire the per-vnode lock.
%%      Sets our task meta-data in the lock as 'handoff', which is useful for
%%      seeing what's holding the lock via @link riak_core_background_mgr:ps/0.
-spec maybe_get_vnode_lock(SrcPartition::integer(), pid()) -> ok | max_concurrency.
maybe_get_vnode_lock(SrcPartition, Pid) ->
    case riak_core_bg_manager:use_bg_mgr(riak_kv, handoff_use_background_manager) of
        true  ->
            Lock = ?KV_VNODE_LOCK(SrcPartition),
            case riak_core_bg_manager:get_lock(Lock, Pid, [{task, handoff}]) of
                {ok, _Ref} -> ok;
                max_concurrency -> max_concurrency
            end;
        false ->
            ok
    end.

%% @private
%% @doc Query the application environment for 'vnode_lock_concurrency', and
%%      if it's an integer, use it to set the maximum vnode lock concurrency
%%      for Idx. If the background manager is not available yet, schedule a
%%      retry for later. If the application environment variable
%%      'riak_core/use_background_manager' is false, this code just
%%      returns ok without registering.
try_set_vnode_lock_limit(Idx) ->
    %% By default, register per-vnode concurrency limit "lock" with 1 so that only a
    %% single participating subsystem can run a vnode fold at a time. Participation is
    %% voluntary :-)
    Concurrency = case app_helper:get_env(riak_kv, vnode_lock_concurrency, 1) of
                      N when is_integer(N) -> N;
                      _NotNumber -> 1
                  end,
    try_set_concurrency_limit(?KV_VNODE_LOCK(Idx), Concurrency).

try_set_concurrency_limit(Lock, Limit) ->
    try_set_concurrency_limit(Lock, Limit, riak_core_bg_manager:use_bg_mgr()).

try_set_concurrency_limit(_Lock, _Limit, false) ->
    %% skip background manager
    ok;
try_set_concurrency_limit(Lock, Limit, true) ->
    %% this is ok to do more than once
    case riak_core_bg_manager:set_concurrency_limit(Lock, Limit) of
        unregistered ->
            %% not ready yet, try again later
            lager:debug("Background manager unavailable. Will try to set: ~p later.", [Lock]),
            erlang:send_after(250, ?MODULE, {set_concurrency_limit, Lock, Limit});
        _ ->
            lager:debug("Registered lock: ~p", [Lock]),
            ok
    end.

maybe_check_md_cache(Table, BKey) ->
    case Table of
        undefined ->
            {undefined, undefined};
        _ ->
            case ets:lookup(Table, BKey) of
                [{_TS, BKey, MD}] ->
                    MD;
                [] ->
                    {undefined, undefined}
            end
    end.

maybe_cache_object(BKey, Obj, #state{md_cache = MDCache,
                                     md_cache_size = MDCacheSize}) ->
    case MDCache of
        undefined ->
            ok;
        _ ->
            VClock = riak_object:vclock(Obj),
            IndexData = riak_object:index_data(Obj),
            insert_md_cache(MDCache, MDCacheSize, BKey, {VClock, IndexData})
    end.

maybe_cache_evict(BKey, #state{md_cache = MDCache}) ->
    case MDCache of
        undefined ->
            ok;
        _ ->
            ets:delete(MDCache, BKey)
    end.

insert_md_cache(Table, MaxSize, BKey, MD) ->
    TS = os:timestamp(),
    case ets:insert(Table, {TS, BKey, MD}) of
        true ->
            Size = ets:info(Table, memory),
            case Size > MaxSize of
                true ->
                    trim_md_cache(Table, MaxSize);
                false ->
                    ok
            end
    end.

trim_md_cache(Table, MaxSize) ->
    Oldest = ets:first(Table),
    case Oldest of
        '$end_of_table' ->
            ok;
        BKey ->
            ets:delete(Table, BKey),
            Size = ets:info(Table, memory),
            case Size > MaxSize of
                true ->
                    trim_md_cache(Table, MaxSize);
                false ->
                    ok
            end
    end.

new_md_cache(VId) ->
    MDCacheName = list_to_atom(?MD_CACHE_BASE ++ integer_to_list(binary:decode_unsigned(VId))),
    %% ordered set to make sure that the first key is the oldest
    %% term format is {TimeStamp, Key, ValueTuple}
    ets:new(MDCacheName, [ordered_set, {keypos,2}]).

%% @private increment the per vnode coordinating put counter,
%% flushing/leasing if needed
-spec update_counter(state()) -> state().
update_counter(State=#state{counter=CounterState}) ->
    #counter_state{cnt=Counter0} = CounterState,
    Counter = Counter0 +  1,
    maybe_lease_counter(State#state{counter=CounterState#counter_state{cnt=Counter}}).


%% @private we can never use a counter that is greater or equal to the
%% one fsynced to disk. If the incremented counter is == to the
%% current Lease, we must block until the new Lease is stored. If the
%% current counter is 80% through the current lease, and we have not
%% asked for a new lease, ask for one.  If we're less than 80% through
%% the lease, do nothing.  If not yet blocking(equal) and we already
%% asked for a new lease, do nothing.
maybe_lease_counter(#state{vnodeid=VId, counter=#counter_state{cnt=Cnt, lease=Lease}})
  when Cnt > Lease ->
    %% Holy broken invariant. Log and crash.
    lager:error("Broken invariant, epoch counter ~p greater than lease ~p for vnode ~p. Crashing.",
                [Cnt, Lease, VId]),
    exit(epoch_counter_invariant_broken);
maybe_lease_counter(State=#state{counter=#counter_state{cnt=Lease, lease=Lease,
                                                        leasing=true}}) ->
    %% Block until we get a new lease, or crash the vnode
    {ok, NewState} = blocking_lease_counter(State),
    NewState;
maybe_lease_counter(State=#state{counter=#counter_state{leasing=true}}) ->
    %% not yet at the blocking stage, waiting on a lease
    State;
maybe_lease_counter(State) ->
    #state{status_mgr_pid=MgrPid, counter=CS=#counter_state{cnt=Cnt, lease=Lease,
                                                            lease_size=LeaseSize}} = State,
    %% @TODO (rdb) configurable??
    %% has more than 80% of the lease been used?
    CS2 = if (Lease - Cnt) =< 0.2 * LeaseSize  ->
                  ok = riak_kv_vnode_status_mgr:lease_counter(MgrPid, LeaseSize),
                  CS#counter_state{leasing=true};
             ?ELSE ->
                  CS
          end,
    State#state{counter=CS2}.

%% @private by now, we have to be waiting for a lease, or an exit,
%% from the mgr. Block until we receive a lease. If we get an exit,
%% retry a number of times. If we get neither in a reasonable time,
%% return an error.
-spec blocking_lease_counter(#state{}) ->
                                    {ok, #state{}} |
                                    counter_lease_error().
blocking_lease_counter(State) ->
    {MaxErrs, MaxTime} = get_counter_wait_values(),
    blocking_lease_counter(State, {0, MaxErrs, MaxTime}).

-spec blocking_lease_counter(#state{}, {Errors :: non_neg_integer(),
                                        MaxErrors :: non_neg_integer(),
                                        TimeRemainingMillis :: non_neg_integer()}
                            ) ->
                                    {ok, #state{}} |
                                    counter_lease_error().
blocking_lease_counter(_State, {MaxErrs, MaxErrs, _MaxTime}) ->
    {error, counter_lease_max_errors};
blocking_lease_counter(State, {ErrCnt, MaxErrors, MaxTime}) ->
    #state{idx=Index, vnodeid=VId, status_mgr_pid=Pid, counter=CounterState} = State,
    #counter_state{lease_size=LeaseSize, use=UseEpochCounter} = CounterState,
    Start = os:timestamp(),
    receive
        {'EXIT', Pid, Reason} ->
            lager:error("Failed to lease counter for ~p : ~p", [Index, Reason]),
            {ok, NewPid} = riak_kv_vnode_status_mgr:start_link(self(), Index, UseEpochCounter),
            ok = riak_kv_vnode_status_mgr:lease_counter(NewPid, LeaseSize),
            NewState = State#state{status_mgr_pid=NewPid},
            Elapsed = timer:now_diff(os:timestamp(), Start),
            blocking_lease_counter(NewState, {ErrCnt+1, MaxErrors, MaxTime - Elapsed});
        {counter_lease, {Pid, VId, NewLease}} ->
            NewCS = CounterState#counter_state{lease=NewLease, leasing=false},
            {ok, State#state{counter=NewCS}};
        {counter_lease, {Pid, NewVId, NewLease}} ->
            lager:info("New Vnode id for ~p. Epoch counter rolled over.", [Index]),
            NewCS = CounterState#counter_state{lease=NewLease, leasing=false, cnt=1},
            {ok, State#state{vnodeid=NewVId, counter=NewCS}}
    after
        MaxTime ->
            {error, counter_lease_timeout}
    end.

%% @private get the configured values for blocking waiting on
%% lease/ID. Ensure that non invalid values come in.
-spec get_counter_wait_values() ->
                                     {MaxErrors :: non_neg_integer(),
                                      MaxTime :: non_neg_integer()}.
get_counter_wait_values() ->
    MaxErrors = non_neg_env(riak_kv, counter_lease_errors, ?DEFAULT_CNTR_LEASE_ERRS),
    MaxTime = non_neg_env(riak_kv, counter_lease_timeout, ?DEFAULT_CNTR_LEASE_TO),
    {MaxErrors, MaxTime}.

%% @private we don't want to crash riak because of a dodgy config
%% value, and by this point, cuttlefish be praised, we should have
%% sane values. However, if not, ignore negative values for timeout
%% and max errors, use the defaults, and log the insanity. Note this
%% expects the macro configured defaults to be positive integers!
-spec non_neg_env(atom(), atom(), pos_integer()) -> pos_integer().
non_neg_env(App, EnvVar, Default) when is_integer(Default),
                                       Default > 0 ->
    case app_helper:get_env(App, EnvVar, Default) of
        N when is_integer(N),
               N > 0 ->
            N;
        X ->
            lager:warning("Non-integer/Negative integer ~p for vnode counter config ~p."
                          " Using default ~p",
                          [X, EnvVar, Default]),
            Default
    end.

%% @private to keep put_merge/6 side effect free (as it is exported
%% for testing) introspect the state and local/incoming objects and
%% return the actor ID for a put, and possibly updated state. NOTE
%% side effects, in that the vnode status on disk can change.
%% Why might we need a new key epoch?
%% 1. local not found (handled in prepare_put/3
%% 2. local found, but never acted on this key before (or don't remember it!)
%% 3. local found, local acted, but incoming has greater count or actor epoch
%%    This one is tricky, since it indicates some byzantine failure somewhere.
-spec maybe_new_key_epoch(boolean(), #state{},
                          riak_object:riak_object(),
                          riak_object:riak_object()) ->
                                 {binary(), #state{}}.
maybe_new_key_epoch(false, State, _, _) ->
    %% Never add a new key epoch when not coordinating
    %% @TODO (rdb) need to mark actor as dirty though.
    {State#state.vnodeid, State};
maybe_new_key_epoch(true, State=#state{counter=#counter_state{use=false}, vnodeid=VId}, _, _) ->
    %% Per-Key-Epochs is off, use the base vnodeid
    {VId, State};
maybe_new_key_epoch(true, State, LocalObj, IncomingObj) ->
    #state{vnodeid=VId} = State,
    %% @TODO (rdb) maybe optimise since highly likey both objects
    %% share the majority of actors, maybe a single umerged list of
    %% actors, somehow tagged by local | incoming?
    case highest_actor(VId, LocalObj) of
        {undefined, 0, 0} -> %% Not present locally
            %% Never acted on this object before, new epoch.
            new_key_epoch(State);
        {LocalId, LocalEpoch, LocalCntr} -> %% Present locally
            case highest_actor(VId, IncomingObj) of
                {_InId, InEpoch, InCntr} when InEpoch > LocalEpoch;
                                              InCntr > LocalCntr ->
                    %% In coming actor-epoch or counter greater than
                    %% local, some byzantine failure, new epoch.
                    B = riak_object:bucket(LocalObj),
                    K = riak_object:key(LocalObj),

                    lager:error("Inbound clock entry for ~p in ~p/~p greater than local",
                               [VId, B, K]),
                    new_key_epoch(State);
                _ ->
                    %% just use local id
                    %% Return the highest local epoch ID for this
                    %% key. This may be the pre-epoch ID (i.e. no
                    %% epoch), which is good, no reason to force a new
                    %% epoch on all old keys.
                    {LocalId, State}
            end
    end.

%% @private generate an epoch actor, and update the vnode state.
-spec new_key_epoch(#state{}) -> {EpochActor :: binary(), #state{}}.
new_key_epoch(State=#state{vnodeid=VId, counter=#counter_state{use=false}}) ->
    {VId, State};
new_key_epoch(State) ->
    NewState=#state{counter=#counter_state{cnt=Cntr}, vnodeid=VId} = update_counter(State),
    EpochId = key_epoch_actor(VId, Cntr),
    {EpochId, NewState}.

%% @private generate a new epoch ID for a key
-spec key_epoch_actor(vnodeid(), pos_integer()) -> binary().
key_epoch_actor(ActorBin, Cntr) ->
    <<ActorBin/binary, Cntr:32/integer>>.

%% @private highest actor is the latest/greatest epoch actor for a
%% key. It is the actor we want to increment for the current event,
%% given that we are not starting a new epoch for the key.  Must work
%% with non-epochal and epochal actors.  The return tuple is
%% `{ActorId, Epoch, Counter}' where `ActorId' is the highest ID
%% starting with `ActorBase' that has acted on this key, undefined if
%% never acted before. `KeyEpoch' is the highest epoch for the
%% `ActorBase'. `Counter' is the greatest event seen by the `VnodeId'.
-spec highest_actor(binary(), riak_object:riak_object()) ->
    {ActorId :: binary() | undefined,
     KeyEpoch :: non_neg_integer(),
     Counter :: non_neg_integer()}.
highest_actor(ActorBase, Obj) ->
    ActorSize = size(ActorBase),
    Actors = riak_object:all_actors(Obj),

    {Actor, Epoch} = lists:foldl(fun(Actor, {HighestActor, HighestEpoch}) ->
                                         case Actor of
                                             <<ActorBase:ActorSize/binary, Epoch:32/integer>>
                                               when Epoch > HighestEpoch ->
                                                 {Actor, Epoch};
                                             %% Since an actor without
                                             %% an epoch is lower than
                                             %% an actor with one,
                                             %% this means in the
                                             %% unmatched case, `undefined'
                                             %% through as the highest
                                             %% actor, and the epoch
                                             %% (of zero) passes
                                             %% through too.
                                             _ ->  {HighestActor, HighestEpoch}
                                         end
                                 end,
                                 {undefined, 0},
                                 Actors),
    %% get the greatest event for the highest/latest actor
    {Actor, Epoch, riak_object:actor_counter(Actor, Obj)}.

-ifdef(TEST).

-define(MGR, riak_kv_vnode_status_mgr).
-define(MAX_INT, 4294967295).

%% @private test the vnode and vnode mgr interaction NOTE: sets up and
%% tearsdown inside the test, the mgr needs the pid of the test
%% process to send messages. @TODO(rdb) find a better way
blocking_test_() ->
    {setup, fun() -> (catch file:delete("undefined/kv_vnode/0")) end,
     fun(_) -> file:delete("undefined/kv_vnode/0") end,
     {spawn, [{"Blocking",
               fun() ->
                       {ok, Pid} = ?MGR:start_link(self(), 0, true),
                       {ok, {VId, CounterState}} = get_vnodeid_and_counter(Pid, 100, true),
                       #counter_state{cnt=Cnt, lease=Leased, lease_size=LS, leasing=L} = CounterState,
                       ?assertEqual(0, Cnt),
                       ?assertEqual(100, Leased),
                       ?assertEqual(100, LS),
                       ?assertEqual(false, L),
                       State = #state{vnodeid=VId, status_mgr_pid=Pid, counter=CounterState},
                       S2=#state{counter=#counter_state{leasing=L2, cnt=C2}} = update_counter(State),
                       ?assertEqual(false, L2),
                       ?assertEqual(1, C2),
                       S3 = lists:foldl(fun(_, S) ->
                                                update_counter(S)
                                        end,
                                        S2,
                                        lists:seq(1, 98)),
                       #state{counter=#counter_state{leasing=L3, cnt=C3}} = S3,
                       ?assertEqual(true, L3),
                       ?assertEqual(99, C3),
                       S4 = update_counter(S3),
                       #state{counter=#counter_state{lease=Leased2, leasing=L4, cnt=C4}} = S4,
                       ?assertEqual(false, L4),
                       ?assertEqual(100, C4),
                       ?assertEqual(200, Leased2),
                       {ok, cleared} = ?MGR:clear_vnodeid(Pid),
                       ok = ?MGR:stop(Pid)
               end}
             ]
     }
    }.

%% @private tests that the counter rolls over to 1 when a new vnode id
%% is assigned
rollover_test_() ->
    {setup, fun() -> (catch file:delete("undefined/kv_vnode/0")) end,
     fun(_) ->
             file:delete("undefined/kv_vnode/0") end,
     {spawn, [{"Rollover",
               fun() ->
                       {ok, Pid} = ?MGR:start_link(self(), 0, true),
                       {ok, {VId, CounterState}} = get_vnodeid_and_counter(Pid, ?MAX_INT, true),
                       #counter_state{cnt=Cnt, lease=Leased, lease_size=LS, leasing=L} = CounterState,
                       ?assertEqual(0, Cnt),
                       ?assertEqual((?MAX_INT), Leased),
                       ?assertEqual((?MAX_INT), LS),
                       ?assertEqual(false, L),
                       %% fiddle the counter to the max int size-2
                       State = #state{vnodeid=VId, status_mgr_pid=Pid, counter=CounterState#counter_state{cnt=(?MAX_INT-2)}},
                       S2=#state{counter=#counter_state{leasing=L2, cnt=C2}} = update_counter(State),
                       ?assertEqual(true, L2),
                       ?assertEqual((?MAX_INT-1), C2),
                       %% Vnode ID should roll over, and counter reset
                       #state{vnodeid=VId2, counter=#counter_state{leasing=L3, cnt=C3}} = update_counter(S2),

                       ?assert(VId /= VId2),
                       ?assertEqual(false, L3),
                       ?assertEqual(1, C3),

                       {ok, cleared} = ?MGR:clear_vnodeid(Pid),
                       ok = ?MGR:stop(Pid)
               end}
             ]}
    }.

dummy_backend(BackendMod) ->
    Ring = riak_core_ring:fresh(16,node()),
    riak_core_ring_manager:set_ring_global(Ring),
    application:set_env(riak_kv, async_folds, false),
    application:set_env(riak_kv, storage_backend, BackendMod),
    application:set_env(riak_core, default_bucket_props, []),
    application:set_env(bitcask, data_root, bitcask_test_dir()),
    application:set_env(eleveldb, data_root, eleveldb_test_dir()),
    application:set_env(riak_kv, multi_backend_default, multi_dummy_memory1),
    application:set_env(riak_kv, multi_backend,
                        [{multi_dummy_memory1, riak_kv_memory_backend, []},
                         {multi_dummy_memory2, riak_kv_memory_backend, []}]).

bitcask_test_dir() ->
    "./test.bitcask-temp-data".

eleveldb_test_dir() ->
    "./test.eleveldb-temp-data".

clean_test_dirs() ->
    ?cmd("rm -rf " ++ bitcask_test_dir()),
    ?cmd("rm -rf " ++ eleveldb_test_dir()).

backend_with_known_key(BackendMod) ->
    dummy_backend(BackendMod),
    {ok, S1} = init([0]),
    B = <<"f">>,
    K = <<"b">>,
    O = riak_object:new(B, K, <<"z">>),
    {noreply, S2} = handle_command(?KV_PUT_REQ{bkey={B,K},
                                               object=O,
                                               req_id=123,
                                               start_time=riak_core_util:moment(),
                                               options=[]},
                                   {raw, 456, self()},
                                   S1),
    {S2, B, K}.

list_buckets_test_() ->
    {foreach,
     fun() ->
             riak_core_ring_manager:setup_ets(test),
             clean_test_dirs(),
             application:start(sasl),
             Env = application:get_all_env(riak_kv),
	     exometer:start(),
             riak_kv_stat:register_stats(),
             {ok, _} = riak_core_bg_manager:start(),
             riak_core_metadata_manager:start_link([{data_dir, "kv_vnode_test_meta"}]),
             Env
     end,
     fun(Env) ->
             riak_core_ring_manager:cleanup_ets(test),
             riak_kv_test_util:stop_process(riak_core_metadata_manager),
             riak_kv_test_util:stop_process(riak_core_bg_manager),
	     exometer:stop(),
             application:stop(sasl),
             [application:unset_env(riak_kv, K) ||
                 {K, _V} <- application:get_all_env(riak_kv)],
             [application:set_env(riak_kv, K, V) || {K, V} <- Env]
     end,
     [
      fun(_) ->
              {"bitcask list buckets",
               fun() ->
                       list_buckets_test_i(riak_kv_bitcask_backend)
               end
              }
      end,
      fun(_) ->
              {"eleveldb list buckets",
               fun() ->
                       list_buckets_test_i(riak_kv_eleveldb_backend)
               end
              }
      end,
      fun(_) ->
              {"memory list buckets",
               fun() ->
                       list_buckets_test_i(riak_kv_memory_backend),
                       ok
               end
              }
      end,
      fun(_) ->
              {"multi list buckets",
               fun() ->
                       list_buckets_test_i(riak_kv_multi_backend),
                       ok
               end
              }
      end
     ]
    }.

list_buckets_test_i(BackendMod) ->
    {S, B, _K} = backend_with_known_key(BackendMod),
    Caller = new_result_listener(buckets),
    handle_coverage(?KV_LISTBUCKETS_REQ{item_filter=none}, [],
                    {fsm, {456, {0, node()}}, Caller}, S),
    ?assertEqual({ok, [B]}, results_from_listener(Caller)),
    flush_msgs().

filter_keys_test() ->
    riak_core_ring_manager:setup_ets(test),
    clean_test_dirs(),
    riak_core_metadata_manager:start_link([{data_dir, "kv_vnode_test_meta"}]),
    riak_core_bg_manager:start(),
    {S, B, K} = backend_with_known_key(riak_kv_memory_backend),
    Caller1 = new_result_listener(keys),
    handle_coverage(?KV_LISTKEYS_REQ{bucket=B,
                                     item_filter=fun(_) -> true end}, [],
                    {fsm, {124, {0, node()}}, Caller1}, S),
    ?assertEqual({ok, [K]}, results_from_listener(Caller1)),

    Caller2 = new_result_listener(keys),
    handle_coverage(?KV_LISTKEYS_REQ{bucket=B,
                                     item_filter=fun(_) -> false end}, [],
                    {fsm, {125, {0, node()}}, Caller2}, S),
    ?assertEqual({ok, []}, results_from_listener(Caller2)),

    Caller3 = new_result_listener(keys),
    handle_coverage(?KV_LISTKEYS_REQ{bucket= <<"g">>,
                                     item_filter=fun(_) -> true end}, [],
                    {fsm, {126, {0, node()}}, Caller3}, S),
    ?assertEqual({ok, []}, results_from_listener(Caller3)),

    riak_core_ring_manager:cleanup_ets(test),
    riak_kv_test_util:stop_process(riak_core_metadata_manager),
    riak_kv_test_util:stop_process(riak_core_bg_manager),
    flush_msgs().

%% include bitcask.hrl for HEADER_SIZE macro
-include_lib("bitcask/include/bitcask.hrl").

%% Verify that a bad CRC on read will not crash the vnode, which when done in
%% preparation for a write prevents the write from going through.
bitcask_badcrc_test() ->
    riak_core_ring_manager:setup_ets(test),
    riak_core_metadata_manager:start_link([{data_dir, "kv_vnode_test_meta"}]),
    riak_core_bg_manager:start(),
    clean_test_dirs(),
    {S, B, K} = backend_with_known_key(riak_kv_bitcask_backend),
    DataDir = filename:join(bitcask_test_dir(), "0"),
    [DataFile] = filelib:wildcard(DataDir ++ "/*.data"),
    {ok, Fh} = file:open(DataFile, [read, write]),
    ok = file:pwrite(Fh, ?HEADER_SIZE, <<0>>),
    file:close(Fh),
    O = riak_object:new(B, K, <<"y">>),
    {noreply, _} = handle_command(?KV_PUT_REQ{bkey={B,K},
                                               object=O,
                                               req_id=123,
                                               start_time=riak_core_util:moment(),
                                               options=[]},
                                   {raw, 456, self()},
                                   S),
    riak_core_ring_manager:cleanup_ets(test),
    riak_kv_test_util:stop_process(riak_core_metadata_manager),
    riak_kv_test_util:stop_process(riak_core_bg_manager),
    flush_msgs().


new_result_listener(Type) ->
    case Type of
        buckets ->
            ResultFun = fun() -> result_listener_buckets([]) end;
        keys ->
            ResultFun = fun() -> result_listener_keys([]) end
    end,
    spawn(ResultFun).

result_listener_buckets(Acc) ->
    receive
        {'$gen_event', {_, done}} ->
            result_listener_done(Acc);
        {'$gen_event', {_, Results}} ->
            result_listener_buckets(Results ++ Acc)

    after 5000 ->
            result_listener_done({timeout, Acc})
    end.

result_listener_keys(Acc) ->
    receive
        {'$gen_event', {_, done}} ->
            result_listener_done(Acc);
        {'$gen_event', {_, {_Bucket, Results}}} ->
            result_listener_keys(Results ++ Acc);
        {'$gen_event', {_, {From, _Bucket, Results}}} ->
            riak_kv_vnode:ack_keys(From),
            result_listener_keys(Results ++ Acc)
    after 5000 ->
            result_listener_done({timeout, Acc})
    end.

result_listener_done(Result) ->
    receive
        {get_results, Pid} ->
            Pid ! {listener_results, Result}
    end.

results_from_listener(Listener) ->
    Listener ! {get_results, self()},
    receive
        {listener_results, Result} ->
            {ok, Result}
    after 5000 ->
            {error, listener_timeout}
    end.

flush_msgs() ->
    receive
        _Msg ->
            flush_msgs()
    after
        0 ->
            ok
    end.

-endif.<|MERGE_RESOLUTION|>--- conflicted
+++ resolved
@@ -819,14 +819,9 @@
             {reply, ignore, State}
     end;
 
-<<<<<<< HEAD
-handle_command(?KV_W1C_PUT_REQ{bkey={Bucket, Key}, encoded_val=EncodedVal, type=Type},
+handle_command(?KV_W1C_PUT_REQ{bkey={Bucket, Key}, encoded_obj=EncodedVal, type=Type},
         From, State=#state{idx=Idx, mod=Mod, async_put=AsyncPut, modstate=ModState}) ->
     StartTS = os:timestamp(),
-=======
-handle_command(?KV_W1C_PUT_REQ{bkey={Bucket, Key}, encoded_obj=EncodedVal, type=Type},
-        From, State=#state{mod=Mod, async_put=AsyncPut, modstate=ModState}) ->
->>>>>>> 753bac8f
     case AsyncPut of
         true ->
             Context = {w1c_async_put, From, Type, Bucket, Key, EncodedVal, StartTS},
